module github.com/abetterinternet/prio-server/key-rotator

go 1.17

require (
	cloud.google.com/go/storage v1.18.2
	github.com/aws/aws-sdk-go v1.41.16
	github.com/google/go-cmp v0.5.6
<<<<<<< HEAD
=======
	github.com/rs/zerolog v1.26.0
>>>>>>> 4131cd8f
)

require (
	cloud.google.com/go v0.97.0 // indirect
	github.com/golang/groupcache v0.0.0-20200121045136-8c9f03a8e57e // indirect
	github.com/golang/protobuf v1.5.2 // indirect
	github.com/googleapis/gax-go/v2 v2.1.1 // indirect
	github.com/jmespath/go-jmespath v0.4.0 // indirect
	go.opencensus.io v0.23.0 // indirect
	golang.org/x/net v0.0.0-20210805182204-aaa1db679c0d // indirect
	golang.org/x/oauth2 v0.0.0-20211005180243-6b3c2da341f1 // indirect
	golang.org/x/sys v0.0.0-20210917161153-d61c044b1678 // indirect
	golang.org/x/text v0.3.6 // indirect
	golang.org/x/xerrors v0.0.0-20200804184101-5ec99f83aff1 // indirect
	google.golang.org/api v0.58.0 // indirect
	google.golang.org/appengine v1.6.7 // indirect
	google.golang.org/genproto v0.0.0-20211016002631-37fc39342514 // indirect
	google.golang.org/grpc v1.40.0 // indirect
	google.golang.org/protobuf v1.27.1 // indirect
)<|MERGE_RESOLUTION|>--- conflicted
+++ resolved
@@ -6,10 +6,7 @@
 	cloud.google.com/go/storage v1.18.2
 	github.com/aws/aws-sdk-go v1.41.16
 	github.com/google/go-cmp v0.5.6
-<<<<<<< HEAD
-=======
 	github.com/rs/zerolog v1.26.0
->>>>>>> 4131cd8f
 )
 
 require (
