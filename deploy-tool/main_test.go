--- conflicted
+++ resolved
@@ -2,7 +2,6 @@
 
 import (
 	"context"
-	"errors"
 	"reflect"
 	"testing"
 
@@ -14,11 +13,7 @@
 	k8stypedcorev1 "k8s.io/client-go/kubernetes/typed/core/v1"
 
 	"github.com/abetterinternet/prio-server/key-rotator/manifest"
-<<<<<<< HEAD
-	"github.com/abetterinternet/prio-server/key-rotator/storage"
-=======
 	storagetest "github.com/abetterinternet/prio-server/key-rotator/storage/test"
->>>>>>> 4131cd8f
 )
 
 var ctx = context.Background()
@@ -116,42 +111,6 @@
 ) (result *k8scorev1.Secret, err error) {
 	return nil, nil
 }
-<<<<<<< HEAD
-
-type FakeManifestStorage struct {
-	existingManifests map[string]manifest.DataShareProcessorSpecificManifest
-	writtenManifests  map[string]manifest.DataShareProcessorSpecificManifest
-}
-
-func (s *FakeManifestStorage) GetDataShareProcessorSpecificManifest(_ context.Context, dataShareProcessorName string) (manifest.DataShareProcessorSpecificManifest, error) {
-	if manifest, ok := s.existingManifests[dataShareProcessorName]; ok {
-		return manifest, nil
-	}
-	return manifest.DataShareProcessorSpecificManifest{}, storage.ErrObjectNotExist
-}
-
-func (s *FakeManifestStorage) GetIngestorGlobalManifest(context.Context) (manifest.IngestorGlobalManifest, error) {
-	return manifest.IngestorGlobalManifest{}, errors.New("unimplemented")
-}
-
-func (s *FakeManifestStorage) PutDataShareProcessorSpecificManifest(
-	_ context.Context,
-	dataShareProcessorName string,
-	manifest manifest.DataShareProcessorSpecificManifest,
-) error {
-	s.writtenManifests[dataShareProcessorName] = manifest
-	return nil
-}
-
-func (s *FakeManifestStorage) PutIngestorGlobalManifest(
-	_ context.Context,
-	manifest manifest.IngestorGlobalManifest,
-) error {
-	return errors.New("unimplemented")
-}
-
-=======
->>>>>>> 4131cd8f
 func TestCreateManifests(t *testing.T) {
 	// Manifests described by Terraform output
 	specificManifests := map[string]SpecificManifestWrapper{
@@ -254,11 +213,7 @@
 		secrets: map[string]k8scorev1.Secret{},
 	}
 
-<<<<<<< HEAD
-	if err := createManifests(ctx, &secretsClientGetter, specificManifests, &manifestStorage); err != nil {
-=======
 	if err := createManifests(ctx, &secretsClientGetter, specificManifests, manifestStorage); err != nil {
->>>>>>> 4131cd8f
 		t.Errorf("unexpected error %s", err)
 	}
 
@@ -397,11 +352,7 @@
 		secrets: map[string]k8scorev1.Secret{},
 	}
 
-<<<<<<< HEAD
-	if err := createManifests(ctx, &secretsClientGetter, specificManifests, &manifestStorage); err == nil {
-=======
 	if err := createManifests(ctx, &secretsClientGetter, specificManifests, manifestStorage); err == nil {
->>>>>>> 4131cd8f
 		t.Error("manifest creation should fail when existing posted manifests contain two different CSRs for the same packet encryption key name")
 	}
 }