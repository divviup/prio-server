--- conflicted
+++ resolved
@@ -81,32 +81,6 @@
 	BatchSigningKeyName       string `json:"batch_signing_key_name"`
 }
 
-type ManifestStorage interface {
-	ManifestWriter
-
-	// GetDataShareProcessorSpecificManifest gets the specific manifest for the
-	// specified data share processor and returns it, if it exists and is
-	// well-formed. If the manifest does not exist, an error wrapping
-	// storage.ErrObjectNotExist will be returned.
-	GetDataShareProcessorSpecificManifest(ctx context.Context, dataShareProcessorName string) (manifest.DataShareProcessorSpecificManifest, error)
-
-	// GetIngestorGlobalManifest gets the ingestor global manifest, if it
-	// exists and is well-formed. If the manifest does not exist, an error
-	// wrapping storage.ErrObjectNotExist will be returned.
-	GetIngestorGlobalManifest(ctx context.Context) (manifest.IngestorGlobalManifest, error)
-}
-
-type ManifestWriter interface {
-	// PutDataShareProcessorSpecificManifest writes the provided manifest for
-	// the provided share processor name in the writer's backing storage, or
-	// returns an error on failure.
-	PutDataShareProcessorSpecificManifest(ctx context.Context, dataShareProcessorName string, manifest manifest.DataShareProcessorSpecificManifest) error
-
-	// PutIngestorGlobalManifest writes the provided manifest to the writer's
-	// backing storage, or returns an error on failure.
-	PutIngestorGlobalManifest(ctx context.Context, manifest manifest.IngestorGlobalManifest) error
-}
-
 type privateKeyMarshaler func(*ecdsa.PrivateKey) ([]byte, error)
 
 // marshalX962UncompressedPrivateKey encodes a P-256 private key into the format
@@ -164,11 +138,7 @@
 	ctx context.Context,
 	k8sSecretsClientGetter k8scorev1.SecretsGetter,
 	ingestor *SingletonIngestor,
-<<<<<<< HEAD
-	manifestWriter ManifestWriter,
-=======
 	manifestWriter storage.Manifest,
->>>>>>> 4131cd8f
 ) error {
 	batchSigningPublicKey, err := createBatchSigningPublicKey(
 		k8sSecretsClientGetter.Secrets(ingestor.TesterKubernetesNamespace),
@@ -230,11 +200,7 @@
 	k8sSecretsClientGetter k8scorev1.SecretsGetter,
 	dataShareProcessorName string,
 	manifestWrapper *SpecificManifestWrapper,
-<<<<<<< HEAD
-	manifestWriter ManifestWriter,
-=======
 	manifestWriter storage.Manifest,
->>>>>>> 4131cd8f
 	packetEncryptionKeyCSRs manifest.PacketEncryptionKeyCSRs,
 ) error {
 	k8sSecretsClient := k8sSecretsClientGetter.Secrets(manifestWrapper.KubernetesNamespace)
@@ -355,11 +321,7 @@
 	ctx context.Context,
 	k8sSecretsClientGetter k8scorev1.SecretsGetter,
 	specificManifests map[string]SpecificManifestWrapper,
-<<<<<<< HEAD
-	manifestStorage ManifestStorage,
-=======
 	manifestStorage storage.Manifest,
->>>>>>> 4131cd8f
 ) error {
 	// Iterate over all specific manifests described by TF output so we can
 	// record any packet encryption key CSRs that have already been created. We
