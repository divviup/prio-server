--- conflicted
+++ resolved
@@ -4,10 +4,8 @@
 import (
 	"context"
 	"fmt"
-<<<<<<< HEAD
 	"sort"
 	"time"
-=======
 	"net"
 	"os"
 	"time"
@@ -15,7 +13,6 @@
 	"gopkg.in/retry.v1"
 
 	"github.com/letsencrypt/prio-server/workflow-manager/utils"
->>>>>>> 3ac50ce2
 
 	batchv1 "k8s.io/api/batch/v1"
 	corev1 "k8s.io/api/core/v1"
