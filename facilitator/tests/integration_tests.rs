--- conflicted
+++ resolved
@@ -2,11 +2,7 @@
 use facilitator::{
     aggregation::BatchAggregator,
     batch::{Batch, BatchReader},
-<<<<<<< HEAD
-    idl::{InvalidPacket, SumPart},
-=======
     idl::InvalidPacket,
->>>>>>> 1f8d47c4
     intake::BatchIntaker,
     logging::setup_test_logging,
     sample::{SampleGenerator, SampleOutput},
@@ -564,11 +560,7 @@
 
     assert_eq!(aggregation_callback_count, 2);
 
-<<<<<<< HEAD
-    let pha_aggregation_batch_reader: BatchReader<'_, SumPart, InvalidPacket> = BatchReader::new(
-=======
     let pha_aggregation_batch_reader = BatchReader::new(
->>>>>>> 1f8d47c4
         Batch::new_sum(
             instance_name,
             &aggregation_name,
@@ -589,22 +581,6 @@
     );
     let pha_sum_fields = pha_sum_part.sum().unwrap();
 
-<<<<<<< HEAD
-    let facilitator_aggregation_batch_reader: BatchReader<'_, SumPart, InvalidPacket> =
-        BatchReader::new(
-            Batch::new_sum(
-                instance_name,
-                &aggregation_name,
-                &start_date,
-                &end_date,
-                false,
-            ),
-            &*facilitator_aggregation_transport.transport,
-            false, // permissive
-            &TRACE_ID,
-            &logger,
-        );
-=======
     let facilitator_aggregation_batch_reader = BatchReader::new(
         Batch::new_sum(
             instance_name,
@@ -618,7 +594,6 @@
         &TRACE_ID,
         &logger,
     );
->>>>>>> 1f8d47c4
 
     let (facilitator_sum_part, facilitator_invalid_packets) = facilitator_aggregation_batch_reader
         .read(&facilitator_pub_keys)
