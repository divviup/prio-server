--- conflicted
+++ resolved
@@ -12,12 +12,8 @@
 chrono = { version = "0.4", features = ["serde"] }
 clap = "2.33.3"
 derivative = "2.1.1"
-<<<<<<< HEAD
 elliptic-curve = { version = "0.8.4", features = ["pem"] }
-env_logger = "0.8.1"
-=======
 env_logger = "0.8.3"
->>>>>>> 90187788
 http = "^0.2"
 hyper = "^0.14"
 hyper-rustls = "^0.22"
@@ -49,11 +45,7 @@
 warp = "^0.3"
 
 [dev-dependencies]
-<<<<<<< HEAD
-assert_matches = "1.4.0"
-=======
 assert_matches = "1.5.0"
->>>>>>> 90187788
 mockito = "0.29.0"
 rusoto_mock = { version = "^0.46", default_features = false, features = ["rustls"] }
 serde_test = "1.0"