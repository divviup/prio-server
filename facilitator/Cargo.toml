[package]
authors = ["Internet Security Research Group"]
edition = "2018"
name = "facilitator"
version = "0.1.0"

[dependencies]
anyhow = "1.0"
async-trait = "0.1"
avro-rs = { version = "0.11.0", features = ["snappy"] }
base64 = "0.12.3"
chrono = { version = "0.4", features = ["serde"] }
clap = "2.33.3"
derivative = "2.1.1"
<<<<<<< HEAD
elliptic-curve = {version = "0.8.4", features = ["pem"]}
hyper = "0.13.8"
hyper-rustls = "0.21.0"
=======
env_logger = "0.8.1"
http = "^0.2"
hyper = "^0.14"
hyper-rustls = "^0.22"
>>>>>>> 738517ad
jsonwebtoken = "7"
log = "0.4.11"
once_cell = "1.4"
p256 = "0.7.2"
pem = "0.8"
pkix = "0.1.1"
prio = "0.2"
prometheus = "0.11"
rand = "0.7"
regex = "1.4"
ring = { version = "0.16.15", features = ["std"] }
rusoto_core = { version = "^0.46", default_features = false, features = ["rustls"] }
rusoto_s3 = { version = "^0.46", default_features = false, features = ["rustls"] }
rusoto_sqs = { version = "^0.46", default_features = false, features = ["rustls"] }
rusoto_sts = { version = "^0.46", default_features = false, features = ["rustls"] }
serde = { version = "^1.0", features = ["derive"] }
serde_json = "1.0"
structopt = "0.3"
tempfile = "3.1.0"
thiserror = "1.0"
tokio = { version = "^1.0", features = ["full"] }
ureq = { version = "^2.0", features = ["json"] }
url = "2.2.0"
urlencoding = "1.1.1"
uuid = { version = "0.8", features = ["serde", "v4"] }
warp = "^0.3"

[dev-dependencies]
assert_matches = "1.4.0"
mockito = "0.27.0"
rusoto_mock = { version = "^0.46", default_features = false, features = ["rustls"] }
serde_test = "1.0"<|MERGE_RESOLUTION|>--- conflicted
+++ resolved
@@ -12,16 +12,13 @@
 chrono = { version = "0.4", features = ["serde"] }
 clap = "2.33.3"
 derivative = "2.1.1"
-<<<<<<< HEAD
 elliptic-curve = {version = "0.8.4", features = ["pem"]}
 hyper = "0.13.8"
 hyper-rustls = "0.21.0"
-=======
 env_logger = "0.8.1"
 http = "^0.2"
 hyper = "^0.14"
 hyper-rustls = "^0.22"
->>>>>>> 738517ad
 jsonwebtoken = "7"
 log = "0.4.11"
 once_cell = "1.4"
