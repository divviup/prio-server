[package]
authors = ["Internet Security Research Group"]
edition = "2018"
name = "facilitator"
version = "0.1.0"

[dependencies]
anyhow = "1.0"
async-trait = "0.1"
atty = "0.2"
avro-rs = { version = "0.13.0", features = ["snappy"] }
backoff = "0.4.0"
base64 = "0.13.0"
bytes = "1.1.0"
chrono = { version = "0.4", features = ["serde"] }
clap = "2.34.0"
derivative = "2.1.1"
dyn-clone = "1.0.4"
<<<<<<< HEAD
elliptic-curve = { version = "0.11.6", features = ["pem"] }
futures = "0.3"
=======
elliptic-curve = { version = "0.11.8", features = ["pem"] }
>>>>>>> 058f519d
hex = "0.4"
hmac = "0.12"
http = "^0.2"
hyper = "^0.14"
hyper-rustls = { version = "^0.23", features = ["http2"] }
jsonwebtoken = "7"
k8s-openapi = { version = "0.13.1", default-features = false, features = ["v1_20"] }
kube = { version = "0.66.0", default-features = false, features = ["client", "rustls-tls"] }
lazy_static = "1"
p256 = "0.10.0"
pem = "1.0"
pkix = "0.1.2"
prio = "0.5.0"
prometheus = { version = "0.13", features = ["process"] }
rand = "0.8"
regex = "^1.5.4"
ring = { version = "0.16.20", features = ["std"] }
rusoto_core = { version = "^0.47", default_features = false, features = ["rustls"] }
rusoto_s3 = { version = "^0.47", default_features = false, features = ["rustls"] }
rusoto_sqs = { version = "^0.47", default_features = false, features = ["rustls"] }
rusoto_sts = { version = "^0.47", default_features = false, features = ["rustls"] }
sha2 = "0.10"
slog = { version = "2.7.0", features = ["max_level_trace"] }
slog-async = "2.7.0"
slog-json = "2.4.0"
slog-scope = "4.4.0"
slog-stdlog = "4.1.0"
slog-term = "2.8.0"
serde = { version = "^1.0", features = ["derive"] }
serde_json = "1.0"
tempfile = "3.3.0"
thiserror = "1.0"
tokio = { version = "^1.15", features = ["full"] }
tracing = "0.1.29"
tracing-error = "0.2.0"
tracing-subscriber = { version = "0.3.5", features = ["env-filter", "json"] }
ureq = { version = "^2.4", features = ["json"] }
url = "2.2.2"
urlencoding = "2.1.0"
uuid = { version = "0.8", features = ["serde", "v4"] }
warp = "^0.3"
xml-rs = "0.8"

[dev-dependencies]
assert_matches = "1.5.0"
hex = "0.4.3"
mockito = "0.30.0"
rusoto_mock = { version = "^0.47", default_features = false, features = ["rustls"] }
serde_test = "1.0"<|MERGE_RESOLUTION|>--- conflicted
+++ resolved
@@ -16,12 +16,8 @@
 clap = "2.34.0"
 derivative = "2.1.1"
 dyn-clone = "1.0.4"
-<<<<<<< HEAD
-elliptic-curve = { version = "0.11.6", features = ["pem"] }
+elliptic-curve = { version = "0.11.8", features = ["pem"] }
 futures = "0.3"
-=======
-elliptic-curve = { version = "0.11.8", features = ["pem"] }
->>>>>>> 058f519d
 hex = "0.4"
 hmac = "0.12"
 http = "^0.2"
