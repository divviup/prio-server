--- conflicted
+++ resolved
@@ -324,12 +324,7 @@
 }
 
 fn main() -> Result<(), anyhow::Error> {
-<<<<<<< HEAD
-    env_logger::init();
-=======
-    use log::info;
     env_logger::builder().format_timestamp_millis().init();
->>>>>>> 6f4d3474
 
     let args: Vec<String> = std::env::args().collect();
     info!(
