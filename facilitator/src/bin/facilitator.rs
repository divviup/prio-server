--- conflicted
+++ resolved
@@ -69,11 +69,7 @@
 
     fn add_batch_public_key_arguments(self, entity: Entity) -> Self;
 
-<<<<<<< HEAD
     fn add_batch_signing_key_arguments(self: Self, required: bool) -> Self;
-=======
-    fn add_batch_signing_key_arguments(self) -> Self;
->>>>>>> 90187788
 
     fn add_packet_decryption_key_argument(self) -> Self;
 
@@ -83,13 +79,11 @@
 
     fn add_metrics_scrape_port_argument(self) -> Self;
 
-<<<<<<< HEAD
     fn add_use_bogus_packet_file_digest_argument(self: Self) -> Self;
 
     fn add_common_sample_maker_arguments(self: Self) -> Self;
-=======
+    
     fn add_use_bogus_packet_file_digest_argument(self) -> Self;
->>>>>>> 90187788
 }
 
 const SHARED_HELP: &str = "Storage arguments: Any flag ending in -input or -output can take an \
