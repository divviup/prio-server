use crate::{
    idl::{
        BatchSignature, Header, IngestionDataSharePacket, IngestionHeader, InvalidPacket, Packet,
        SumPart, ValidationHeader, ValidationPacket,
    },
    metrics::BatchReaderMetricsCollector,
    transport::{Transport, TransportWriter},
    BatchSigningKey, DigestWriter, Error, DATE_FORMAT,
};
use anyhow::{anyhow, Context, Result};
use avro_rs::{Reader, Writer};
use chrono::NaiveDateTime;
use ring::{
    digest::{digest, SHA256},
    rand::SystemRandom,
    signature::UnparsedPublicKey,
};
use slog::{o, warn, Logger};
use std::{
    collections::HashMap,
    io::{Cursor, Read},
    marker::PhantomData,
};
use uuid::Uuid;

pub const AGGREGATION_DATE_FORMAT: &str = "%Y%m%d%H%M";

/// Manages the paths to the different files in a batch
pub struct Batch<H: Header, P: Packet> {
    header_path: String,
    signature_path: String,
    packet_file_path: String,

    // These next two fields are not real and are used because not using H and P
    // in the struct definition is an error.
    phantom_header: PhantomData<H>,
    phantom_packet: PhantomData<P>,
}

impl Batch<IngestionHeader, IngestionDataSharePacket> {
    /// Creates a Batch representing an ingestion batch
    pub fn new_ingestion(aggregation_name: &str, batch_id: &Uuid, date: &NaiveDateTime) -> Self {
        Self::new(aggregation_name, batch_id, date, "batch")
    }
}

impl Batch<ValidationHeader, ValidationPacket> {
    /// Creates a Batch representing a validation batch
    pub fn new_validation(
        aggregation_name: &str,
        batch_id: &Uuid,
        date: &NaiveDateTime,
        is_first: bool,
    ) -> Self {
        Self::new(
            aggregation_name,
            batch_id,
            date,
            &format!("validity_{}", if is_first { 0 } else { 1 }),
        )
    }
}

impl Batch<SumPart, InvalidPacket> {
    // Creates a batch representing a sum part batch
    pub fn new_sum(
        instance_name: &str,
        aggregation_name: &str,
        aggregation_start: &NaiveDateTime,
        aggregation_end: &NaiveDateTime,
        is_first: bool,
    ) -> Self {
        let batch_path = format!(
            "{}/{}/{}-{}",
            instance_name,
            aggregation_name,
            aggregation_start.format(AGGREGATION_DATE_FORMAT),
            aggregation_end.format(AGGREGATION_DATE_FORMAT)
        );
        let filename = format!("sum_{}", if is_first { 0 } else { 1 });

        Self {
            header_path: format!("{}.{}", batch_path, filename),
            signature_path: format!("{}.{}.sig", batch_path, filename),
            packet_file_path: format!(
                "{}.invalid_uuid_{}.avro",
                batch_path,
                if is_first { 0 } else { 1 }
            ),

            phantom_header: PhantomData,
            phantom_packet: PhantomData,
        }
    }
}

impl<H: Header, P: Packet> Batch<H, P> {
    fn new(aggregation_name: &str, batch_id: &Uuid, date: &NaiveDateTime, filename: &str) -> Self {
        let batch_path = format!(
            "{}/{}/{}",
            aggregation_name,
            date.format(DATE_FORMAT),
            batch_id.to_hyphenated()
        );
        Self {
            header_path: format!("{}.{}", batch_path, filename),
            signature_path: format!("{}.{}.sig", batch_path, filename),
            packet_file_path: format!("{}.{}.avro", batch_path, filename),
            phantom_header: PhantomData,
            phantom_packet: PhantomData,
        }
    }

    fn header_key(&self) -> &str {
        self.header_path.as_ref()
    }

    fn signature_key(&self) -> &str {
        self.signature_path.as_ref()
    }

    fn packet_file_key(&self) -> &str {
        self.packet_file_path.as_ref()
    }
}

/// Allows reading files, including signature validation, from an ingestion or
/// validation batch containing a header, a packet file and a signature.
pub struct BatchReader<'a, H: Header, P: Packet> {
    trace_id: &'a Uuid,
    batch: Batch<H, P>,
    transport: &'a dyn Transport,
    permit_malformed_batch: bool,
    metrics_collector: Option<&'a BatchReaderMetricsCollector>,
    logger: Logger,
}

impl<'a, H: Header, P: Packet> BatchReader<'a, H, P> {
    /// Create a new BatchReader which will fetch the specified batch from the
    /// provided transport. If permissive is true, then invalid signatures or
    /// packet file digest mismatches will be ignored.
    pub fn new(
        batch: Batch<H, P>,
        transport: &'a dyn Transport,
        permit_malformed_batch: bool,
        trace_id: &'a Uuid,
        parent_logger: &Logger,
    ) -> Self {
        let logger = parent_logger.new(o!(
            "batch" => batch.header_key().to_owned(),
            "transport" => transport.path(),
        ));
        BatchReader {
            trace_id,
            batch,
            transport,
            permit_malformed_batch,
            metrics_collector: None,
            logger,
        }
    }

    pub fn set_metrics_collector(&mut self, collector: &'a BatchReaderMetricsCollector) {
        self.metrics_collector = Some(collector);
    }

    pub fn path(&self) -> String {
        self.transport.path()
    }

    // Returns the parsed header & packets from this batch, but only if the
    // signature & digest are valid.
    pub fn read(
        &self,
        public_keys: &HashMap<String, UnparsedPublicKey<Vec<u8>>>,
    ) -> Result<(H, Vec<P>)> {
        // Read the batch signature.
        let signature = BatchSignature::read(
            self.transport
                .get(self.batch.signature_key(), self.trace_id)?,
        )?;

        // Read the header & packets, if not included in the signature.
        let (header_bytes, packet_bytes) =
            if signature.batch_header_bytes.is_some() && signature.packet_bytes.is_some() {
                (
                    signature.batch_header_bytes.unwrap(),
                    signature.packet_bytes.unwrap(),
                )
            } else {
                let mut header_bytes = Vec::new();
                self.transport
                    .get(self.batch.header_key(), self.trace_id)?
                    .read_to_end(&mut header_bytes)
                    .context("failed to read header from transport")?;

                // We read all of the packets, rather than streaming bytes as we
                // need them to yield a packet, because we need to check that the
                // header's recorded digest matches the actual content's digest. The
                // ingestion server authors suggest that the maximum batch size will be
                // ~400MiB, so this should work out okay.
                let mut packet_bytes = Vec::new();
                self.transport
                    .get(self.batch.packet_file_key(), self.trace_id)?
                    .read_to_end(&mut packet_bytes)
                    .context("failed to read packets from transport")?;

                (header_bytes, packet_bytes)
            };

        // Check the header's signature, and parse it if the signature is valid.
        let key_identifier = signature.key_identifier;
        if let Err(err) = public_keys
            .get(&key_identifier)
            .with_context(|| {
                format!(
                    "key identifier {} not present in key map {:?}",
                    key_identifier,
                    public_keys.keys(),
                )
            })?
            .verify(&header_bytes, &signature.batch_header_signature)
        {
            if let Some(collector) = self.metrics_collector {
                collector
                    .invalid_validation_batches
                    .with_label_values(&["header"])
                    .inc();
            }
            let message = format!(
                "invalid signature on header with key {}: {:?}",
                key_identifier, err
            );
            if self.permit_malformed_batch {
                warn!(self.logger, "{}", message);
            } else {
                return Err(anyhow!("{}", message));
            }
        }
        let header = H::read(Cursor::new(header_bytes))?;

        // Verify that the packet digest matches header's recorded digest.
        let packet_digest = digest(&SHA256, &packet_bytes);
        if header.packet_file_digest() != packet_digest.as_ref() {
            if let Some(collector) = self.metrics_collector {
                collector
                    .invalid_validation_batches
                    .with_label_values(&["packet_file"])
                    .inc();
            }
            let message = format!(
                "packet file digest in header {} does not match actual packet file digest {}",
                hex::encode(header.packet_file_digest()),
                hex::encode(packet_digest)
            );
            if self.permit_malformed_batch {
                warn!(self.logger, "{}", message);
            } else {
                return Err(anyhow!("{}", message));
            }
        }

        // Parse packets.
        // avro_rs readers will always attempt to read a header on creation;
        // apparently, avro_rs writers don't bother writing a header unless at
        // least one record is written. So we need to special-case zero bytes
        // of content as returning an empty vector of packets, because trying
        // to use a Reader will error out.
        let packets =
            if packet_bytes.is_empty() {
                Vec::new()
            } else {
                Reader::with_schema(P::schema(), Cursor::new(&packet_bytes))
                    .context("failed to create Avro reader for packets")?
                    .map(|val| {
                        P::try_from(val.map_err(|e| {
                            Error::AvroError("couldn't read Avro value".to_owned(), e)
                        })?)
                    })
                    .collect::<Result<Vec<P>, _>>()?
            };

        Ok((header, packets))
    }
}

/// Allows writing files, including signature file construction, from an
/// ingestion or validation batch containing a header, a packet file and a
/// signature.
pub struct BatchWriter<'a, H: Header, P: Packet> {
    batch: Batch<H, P>,
    transport: &'a dyn Transport,
    trace_id: &'a Uuid,
    use_bogus_packet_file_digest: bool,
<<<<<<< HEAD
    single_object_write: bool,
=======
>>>>>>> 36bdd54e
}

impl<'a, H: Header, P: Packet> BatchWriter<'a, H, P> {
    pub fn new(batch: Batch<H, P>, transport: &'a dyn Transport, trace_id: &'a Uuid) -> Self {
        BatchWriter {
            batch,
            transport,
            trace_id,
            use_bogus_packet_file_digest: false,
<<<<<<< HEAD
            single_object_write: false,
=======
>>>>>>> 36bdd54e
        }
    }

    pub fn path(&self) -> String {
        self.transport.path()
    }

    /// Sets whether this BatchWriter will use a bogus value for the packet
    /// file digest when constructing the header of a validation batch. This
    /// is intended only for testing.
    pub fn set_use_bogus_packet_file_digest(&mut self, bogus: bool) {
        self.use_bogus_packet_file_digest = bogus;
    }

<<<<<<< HEAD
    /// Sets whether this BatchWriter will write the batch into a single
    /// object. Otherwise, the batch writer will write into three separate
    /// objects (signature, header, & packet objects).
    pub fn set_use_single_object_write(&mut self, single_object_write: bool) {
        self.single_object_write = single_object_write;
    }

    pub fn write(
        &self,
        key: &BatchSigningKey,
        header: H,
        packets: impl Iterator<Item = Result<P>>,
    ) -> Result<()> {
        if self.single_object_write {
            self.single_object_write(key, header, packets)
        } else {
            self.multi_object_write(key, header, packets)
        }
    }

    fn single_object_write(
        &self,
        key: &BatchSigningKey,
        mut header: H,
        packets: impl Iterator<Item = Result<P>>,
    ) -> Result<()> {
        // Serialize packets in memory.
        let mut packet_bytes = Vec::new();
        let mut digest_writer = DigestWriter::new(&mut packet_bytes);
        let mut packet_writer = Writer::new(P::schema(), &mut digest_writer);
        for packet in packets {
            packet
                .context("couldn't get next packet to write")?
                .write(&mut packet_writer)
                .context("couldn't write packet")?;
        }
        packet_writer
            .flush()
            .context("couldn't flush packet writer")?;

        // If the caller requested it, we insert a bogus packet file digest into
        // the peer validaton batch headers instead of the real computed
        // digest. This is meant to simulate a buggy peer data share processor,
        // so that we can test how the aggregation step behaves.
        let packet_digest = if self.use_bogus_packet_file_digest {
            vec![0, 1, 2, 3, 4, 5, 6, 7, 8]
        } else {
            digest_writer.finish().as_ref().to_vec()
        };

        // Serialize header in memory.
        header.set_packet_file_digest(packet_digest);
        let mut header_bytes = Vec::new();
        header
            .write(&mut header_bytes)
            .context("couldn't serialize header")?;
        // TODO(brandon): per the advice of ring's doc comments, create a single SystemRandom &
        // reuse it throughout the application rather than creating a new SystemRandom each time.
        let header_signature = key
            .key
            .sign(&SystemRandom::new(), &header_bytes)
            .context("couldn't sign header")?;

        // Write signature, including serialized header & packets.
        let batch_signature = BatchSignature {
            batch_header_signature: header_signature.as_ref().to_vec(),
            key_identifier: key.identifier.clone(),
            batch_header_bytes: Some(header_bytes),
            packet_bytes: Some(packet_bytes),
        };
        let mut transport_writer = self
            .transport
            .put(self.batch.signature_key(), self.trace_id)?;
        batch_signature
            .write(&mut transport_writer)
            .context("couldn't write signature")?;
        transport_writer
            .complete_upload()
            .context("failed to complete signature upload")
    }

    fn multi_object_write(
        &self,
        key: &BatchSigningKey,
        mut header: H,
        packets: impl Iterator<Item = Result<P>>,
=======
    pub fn write<I: IntoIterator<Item = P>>(
        &self,
        key: &BatchSigningKey,
        mut header: H,
        packets: I,
>>>>>>> 36bdd54e
    ) -> Result<()> {
        // Write packets.
        let mut transport_writer = self
            .transport
            .put(self.batch.packet_file_key(), self.trace_id)
            .context("couldn't start writing to packet file")?;
        let mut digest_writer = DigestWriter::new(&mut transport_writer);
        let mut packet_writer = Writer::new(P::schema(), &mut digest_writer);
<<<<<<< HEAD

        for packet in packets {
            packet
                .context("couldn't get next packet to write")?
                .write(&mut packet_writer)
                .context("couldn't write packet")?;
        }

=======

        for packet in packets {
            packet
                .write(&mut packet_writer)
                .context("couldn't write packet")?;
        }

>>>>>>> 36bdd54e
        packet_writer
            .flush()
            .context("couldn't flush packet writer")?;
        // If the caller requested it, we insert a bogus packet file digest into
        // the peer validaton batch headers instead of the real computed
        // digest. This is meant to simulate a buggy peer data share processor,
        // so that we can test how the aggregation step behaves.
        let packet_digest = if self.use_bogus_packet_file_digest {
            vec![0, 1, 2, 3, 4, 5, 6, 7, 8]
        } else {
            digest_writer.finish().as_ref().to_vec()
        };
        transport_writer
            .complete_upload()
            .context("couldn't complete packet file upload")?;

        // Write header.
        // TODO(brandon): per the advice of ring's doc comments, create a single SystemRandom &
        // reuse it throughout the application rather than creating a new SystemRandom each time.
        header.set_packet_file_digest(packet_digest);
        let mut header_bytes = Vec::new();
        header
            .write(&mut header_bytes)
            .context("couldn't serialize header")?;
        let header_signature = key
            .key
            .sign(&SystemRandom::new(), &header_bytes)
            .context("couldn't sign header")?;

        let mut transport_writer = self.transport.put(self.batch.header_key(), self.trace_id)?;
        transport_writer
            .write_all(&header_bytes)
            .context("couldn't write batch header")?;
        transport_writer
            .complete_upload()
            .context("couldn't complete batch header upload")?;

        // Write signature.
        let batch_signature = BatchSignature {
            batch_header_signature: header_signature.as_ref().to_vec(),
            key_identifier: key.identifier.clone(),
            batch_header_bytes: None,
            packet_bytes: None,
        };
        let mut transport_writer = self
            .transport
            .put(self.batch.signature_key(), self.trace_id)?;
        batch_signature
            .write(&mut transport_writer)
            .context("couldn't write signature")?;
        transport_writer
            .complete_upload()
            .context("failed to complete signature upload")?;

        Ok(())
    }
}

#[cfg(test)]
mod tests {
    use super::*;
    use crate::{
        idl::{IngestionDataSharePacket, IngestionHeader},
        logging::setup_test_logging,
        test_utils::{
            default_facilitator_signing_public_key, default_ingestor_private_key,
            default_ingestor_public_key, DEFAULT_TRACE_ID,
        },
        transport::LocalFileTransport,
    };
    use lazy_static::lazy_static;
    use std::fmt::Debug;

    const INSTANCE_NAME: &str = "fake-instance";
    const AGGREGATION_NAME: &str = "fake-aggregation";
    const BATCH_ID: Uuid = Uuid::from_bytes([0; 16]);

    lazy_static! {
        static ref START_TIMESTAMP: NaiveDateTime = NaiveDateTime::from_timestamp(1234567890, 654321);
        static ref END_TIMESTAMP: NaiveDateTime = NaiveDateTime::from_timestamp(2234567890, 654321);

        static ref INGESTION_HEADER: IngestionHeader = IngestionHeader {
            batch_uuid: BATCH_ID,
            name: AGGREGATION_NAME.to_owned(),
            bins: 2,
            epsilon: 1.601,
            prime: 17,
            number_of_servers: 2,
            hamming_weight: None,
            batch_start_time: 789456123,
            batch_end_time: 789456321,
            packet_file_digest: Vec::new(),
        };
        static ref INGESTION_DATA_SHARE_PACKETS: Vec<IngestionDataSharePacket> = vec![
            IngestionDataSharePacket {
                uuid: Uuid::from_bytes([1; 16]),
                encrypted_payload: vec![0u8, 1u8, 2u8, 3u8],
                encryption_key_id: Some("fake-key-1".to_owned()),
                r_pit: 1,
                version_configuration: Some("config-1".to_owned()),
                device_nonce: None,
            },
            IngestionDataSharePacket {
                uuid: Uuid::from_bytes([2; 16]),
                encrypted_payload: vec![4u8, 5u8, 6u8, 7u8],
                encryption_key_id: None,
                r_pit: 2,
                version_configuration: None,
                device_nonce: Some(vec![8u8, 9u8, 10u8, 11u8]),
            },
            IngestionDataSharePacket {
                uuid: Uuid::from_bytes([2; 16]),
                encrypted_payload: vec![8u8, 9u8, 10u8, 11u8],
                encryption_key_id: Some("fake-key-3".to_owned()),
                r_pit: 3,
                version_configuration: None,
                device_nonce: None,
            },
        ];

        static ref VALIDATION_HEADER: ValidationHeader = ValidationHeader {
            batch_uuid: BATCH_ID,
            name: AGGREGATION_NAME.to_owned(),
            bins: 2,
            epsilon: 1.601,
            prime: 17,
            number_of_servers: 2,
            hamming_weight: Some(12),
            packet_file_digest: Vec::new(), // set by test code
        };
        static ref VALIDATION_PACKETS: Vec<ValidationPacket> = vec![
            ValidationPacket {
                uuid: Uuid::from_bytes([3; 16]),
                f_r: 1,
                g_r: 2,
                h_r: 3,
            },
            ValidationPacket {
                uuid: Uuid::from_bytes([4; 16]),
                f_r: 4,
                g_r: 5,
                h_r: 6,
            },
            ValidationPacket {
                uuid: Uuid::from_bytes([5; 16]),
                f_r: 7,
                g_r: 8,
                h_r: 9,
            },
        ];

        static ref SUM_PART: SumPart = SumPart {
            batch_uuids: vec![BATCH_ID],
            name: AGGREGATION_NAME.to_owned(),
            bins: 2,
            epsilon: 1.601,
            prime: 17,
            number_of_servers: 2,
            hamming_weight: Some(12),
            sum: vec![12, 13, 14],
            aggregation_start_time: 789456123,
            aggregation_end_time: 789456321,
            packet_file_digest: Vec::new(), // set by test code
            total_individual_clients: 2,
        };
        static ref INVALID_PACKETS: Vec<InvalidPacket> = vec![
            InvalidPacket {
                uuid: Uuid::from_bytes([6; 16]),
            },
            InvalidPacket {
                uuid: Uuid::from_bytes([7; 16]),
            },
            InvalidPacket {
                uuid: Uuid::from_bytes([8; 16]),
            },
        ];
    }

    #[allow(clippy::too_many_arguments)] // Grandfathered in
    fn roundtrip_batch<'a, H, P>(
        header: &H,
        packets: &[P],
        base_path: String,
        filenames: &[String],
        batch_writer: &BatchWriter<'a, H, P>,
        batch_reader: &BatchReader<'a, H, P>,
        transport: &LocalFileTransport,
        write_key: &BatchSigningKey,
        read_key: &UnparsedPublicKey<Vec<u8>>,
        keys_match: bool,
    ) where
        H: Header + Clone + PartialEq + Debug,
        P: Packet + Clone + PartialEq + Debug,
    {
        batch_writer
<<<<<<< HEAD
            .write(
                write_key,
                header.clone(),
                packets.iter().map(|p| Ok(p.clone())),
            )
=======
            .write(write_key, header.clone(), packets.iter().map(Clone::clone))
>>>>>>> 36bdd54e
            .expect("Couldn't write batch");

        // Verify file layout is as expected
        for extension in filenames {
            transport
                .get(&format!("{}.{}", base_path, extension), &DEFAULT_TRACE_ID)
                .unwrap_or_else(|_| panic!("could not get batch file {}", extension));
        }

        let mut key_map = HashMap::new();
        key_map.insert(write_key.identifier.clone(), read_key.clone());
        let read_result = batch_reader.read(&key_map);
        if !keys_match {
            assert!(
                read_result.is_err(),
                "read should fail with mismatched keys"
            );
            return;
        }
        assert!(
            read_result.is_ok(),
            "failed to read header from batch {:?}",
            read_result.err()
        );
        let (mut header_again, packets_again) = read_result.unwrap();

        // Clearing the header's packet digest is required to make the written
        // header match the given template; the digest itself is already
        // checked by BatchReader::read.
        header_again.set_packet_file_digest(Vec::new());
        assert_eq!(header, &header_again, "header does not match");

        let mut packets_again_iter = packets_again.iter();
        for packet in packets {
            let packet_again = packets_again_iter.next().expect("no packets remaining");
            assert_eq!(packet, packet_again, "packet does not match");
        }

        // One more read should get EOF
        assert!(packets_again_iter.next().is_none());
    }

    #[test]
    fn roundtrip_multi_object_ingestion_batch_ok() {
        roundtrip_ingestion_batch(true, false)
    }

    #[test]
    fn roundtrip_multi_object_ingestion_batch_bad_read_key() {
        roundtrip_ingestion_batch(false, false)
    }

    #[test]
    fn roundtrip_single_object_ingestion_batch_ok() {
        roundtrip_ingestion_batch(true, true)
    }

    #[test]
    fn roundtrip_single_object_ingestion_batch_bad_read_key() {
        roundtrip_ingestion_batch(false, true)
    }

    fn roundtrip_ingestion_batch(keys_match: bool, single_object_write: bool) {
        let logger = setup_test_logging();
        let tempdir = tempfile::TempDir::new().unwrap();
        let write_transport = LocalFileTransport::new(tempdir.path().to_path_buf());
        let read_transport = LocalFileTransport::new(tempdir.path().to_path_buf());
        let verify_transport = LocalFileTransport::new(tempdir.path().to_path_buf());

        let mut batch_writer = BatchWriter::new(
            Batch::new_ingestion(AGGREGATION_NAME, &BATCH_ID, &END_TIMESTAMP),
            &write_transport,
            &DEFAULT_TRACE_ID,
        );
        batch_writer.set_use_single_object_write(single_object_write);
        let batch_reader = BatchReader::new(
            Batch::new_ingestion(AGGREGATION_NAME, &BATCH_ID, &END_TIMESTAMP),
            &read_transport,
            false,
            &DEFAULT_TRACE_ID,
            &logger,
        );
        let base_path = format!(
            "{}/{}/{}",
            AGGREGATION_NAME,
            END_TIMESTAMP.format(DATE_FORMAT),
            BATCH_ID.to_hyphenated()
        );
        let filenames = if single_object_write {
            vec!["batch.sig".to_owned()]
        } else {
            vec![
                "batch".to_owned(),
                "batch.avro".to_owned(),
                "batch.sig".to_owned(),
            ]
        };
        let read_key = if keys_match {
            default_ingestor_public_key()
        } else {
            default_facilitator_signing_public_key()
        };
        roundtrip_batch(
            &*INGESTION_HEADER,
            &*INGESTION_DATA_SHARE_PACKETS,
            base_path,
            &filenames,
            &batch_writer,
            &batch_reader,
            &verify_transport,
            &default_ingestor_private_key(),
            &read_key,
            keys_match,
        )
    }

    #[test]
    fn roundtrip_multi_object_validation_batch_first_ok() {
        roundtrip_validation_batch(true, true, false)
    }

    #[test]
    fn roundtrip_multi_object_validation_batch_first_bad_read_key() {
        roundtrip_validation_batch(true, false, false)
    }

    #[test]
    fn roundtrip_multi_object_validation_batch_second_ok() {
        roundtrip_validation_batch(false, true, false)
    }

    #[test]
    fn roundtrip_multi_object_validation_batch_second_bad_read_key() {
        roundtrip_validation_batch(false, false, false)
    }

    #[test]
    fn roundtrip_single_object_validation_batch_first_ok() {
        roundtrip_validation_batch(true, true, true)
    }

    #[test]
    fn roundtrip_single_object_validation_batch_first_bad_read_key() {
        roundtrip_validation_batch(true, false, true)
    }

    #[test]
    fn roundtrip_single_object_validation_batch_second_ok() {
        roundtrip_validation_batch(false, true, true)
    }

    #[test]
    fn roundtrip_single_object_validation_batch_second_bad_read_key() {
        roundtrip_validation_batch(false, false, true)
    }

    fn roundtrip_validation_batch(is_first: bool, keys_match: bool, single_object_write: bool) {
        let logger = setup_test_logging();
        let tempdir = tempfile::TempDir::new().unwrap();
        let write_transport = LocalFileTransport::new(tempdir.path().to_path_buf());
        let read_transport = LocalFileTransport::new(tempdir.path().to_path_buf());
        let verify_transport = LocalFileTransport::new(tempdir.path().to_path_buf());

        let mut batch_writer = BatchWriter::new(
            Batch::new_validation(AGGREGATION_NAME, &BATCH_ID, &END_TIMESTAMP, is_first),
            &write_transport,
            &DEFAULT_TRACE_ID,
        );
        batch_writer.set_use_single_object_write(single_object_write);
        let batch_reader = BatchReader::new(
            Batch::new_validation(AGGREGATION_NAME, &BATCH_ID, &END_TIMESTAMP, is_first),
            &read_transport,
            false,
            &DEFAULT_TRACE_ID,
            &logger,
        );
        let base_path = format!(
            "{}/{}/{}",
            AGGREGATION_NAME,
            END_TIMESTAMP.format(DATE_FORMAT),
            BATCH_ID.to_hyphenated()
        );
        let idx = if is_first { 0 } else { 1 };
        let filenames = if single_object_write {
            vec![format!("validity_{}.sig", idx)]
        } else {
            vec![
                format!("validity_{}", idx),
                format!("validity_{}.avro", idx),
                format!("validity_{}.sig", idx),
            ]
        };
        let read_key = if keys_match {
            default_ingestor_public_key()
        } else {
            default_facilitator_signing_public_key()
        };
        roundtrip_batch(
            &*VALIDATION_HEADER,
            &*VALIDATION_PACKETS,
            base_path,
            &filenames,
            &batch_writer,
            &batch_reader,
            &verify_transport,
            &default_ingestor_private_key(),
            &read_key,
            keys_match,
        )
    }

    #[test]
    fn roundtrip_multi_object_sum_batch_first_ok() {
        roundtrip_sum_batch(true, true, false)
    }

    #[test]
    fn roundtrip_multi_object_sum_batch_first_bad_read_key() {
        roundtrip_sum_batch(true, false, false)
    }

    #[test]
    fn roundtrip_multi_object_sum_batch_second_ok() {
        roundtrip_sum_batch(false, true, false)
    }

    #[test]
    fn roundtrip_multi_object_sum_batch_second_bad_read_key() {
        roundtrip_sum_batch(false, false, false)
    }

    #[test]
    fn roundtrip_single_object_sum_batch_first_ok() {
        roundtrip_sum_batch(true, true, true)
    }

    #[test]
    fn roundtrip_single_object_sum_batch_first_bad_read_key() {
        roundtrip_sum_batch(true, false, true)
    }

    #[test]
    fn roundtrip_single_object_sum_batch_second_ok() {
        roundtrip_sum_batch(false, true, true)
    }

    #[test]
    fn roundtrip_single_object_sum_batch_second_bad_read_key() {
        roundtrip_sum_batch(false, false, true)
    }

    fn roundtrip_sum_batch(is_first: bool, keys_match: bool, single_object_write: bool) {
        let logger = setup_test_logging();
        let tempdir = tempfile::TempDir::new().unwrap();
        let write_transport = LocalFileTransport::new(tempdir.path().to_path_buf());
        let read_transport = LocalFileTransport::new(tempdir.path().to_path_buf());
        let verify_transport = LocalFileTransport::new(tempdir.path().to_path_buf());

        let mut batch_writer = BatchWriter::new(
            Batch::new_sum(
                INSTANCE_NAME,
                AGGREGATION_NAME,
                &START_TIMESTAMP,
                &END_TIMESTAMP,
                is_first,
            ),
            &write_transport,
            &DEFAULT_TRACE_ID,
        );
        batch_writer.set_use_single_object_write(single_object_write);
        let batch_reader = BatchReader::new(
            Batch::new_sum(
                INSTANCE_NAME,
                AGGREGATION_NAME,
                &START_TIMESTAMP,
                &END_TIMESTAMP,
                is_first,
            ),
            &read_transport,
            false,
            &DEFAULT_TRACE_ID,
            &logger,
        );
        let batch_path = format!(
            "{}/{}/{}-{}",
            INSTANCE_NAME,
            AGGREGATION_NAME,
            START_TIMESTAMP.format(AGGREGATION_DATE_FORMAT),
            END_TIMESTAMP.format(AGGREGATION_DATE_FORMAT)
        );
        let idx = if is_first { 0 } else { 1 };
        let filenames = if single_object_write {
            vec![format!("sum_{}.sig", idx)]
        } else {
            vec![
                format!("sum_{}", idx),
                format!("invalid_uuid_{}.avro", idx),
                format!("sum_{}.sig", idx),
            ]
        };
        let read_key = if keys_match {
            default_ingestor_public_key()
        } else {
            default_facilitator_signing_public_key()
        };
        roundtrip_batch(
            &*SUM_PART,
            &*INVALID_PACKETS,
            batch_path,
            &filenames,
            &batch_writer,
            &batch_reader,
            &verify_transport,
            &default_ingestor_private_key(),
            &read_key,
            keys_match,
        )
    }

    #[test]
    fn permit_malformed_batch() {
        let logger = setup_test_logging();
        let tempdir = tempfile::TempDir::new().unwrap();
        let write_transport = LocalFileTransport::new(tempdir.path().to_path_buf());
        let read_transport = LocalFileTransport::new(tempdir.path().to_path_buf());
        let metrics_collector = BatchReaderMetricsCollector::new("test").unwrap();

        let mut batch_writer = BatchWriter::new(
            Batch::new_ingestion(AGGREGATION_NAME, &BATCH_ID, &END_TIMESTAMP),
            &write_transport,
            &DEFAULT_TRACE_ID,
        );
        batch_writer.set_use_bogus_packet_file_digest(true);

        let mut batch_reader = BatchReader::new(
            Batch::new_ingestion(AGGREGATION_NAME, &BATCH_ID, &END_TIMESTAMP),
            &read_transport,
            true, // permit_malformed_batch
            &DEFAULT_TRACE_ID,
            &logger,
        );
        batch_reader.set_metrics_collector(&metrics_collector);

        let write_key = default_ingestor_private_key();
        batch_writer
            .write(
                &write_key,
                IngestionHeader {
                    batch_uuid: BATCH_ID,
                    name: AGGREGATION_NAME.to_string(),
                    bins: 2,
                    epsilon: 1.601,
                    prime: 17,
                    number_of_servers: 2,
                    hamming_weight: None,
                    batch_start_time: 789456123,
                    batch_end_time: 789456321,
                    packet_file_digest: Vec::new(),
                },
<<<<<<< HEAD
                Some(Ok(IngestionDataSharePacket {
=======
                Some(IngestionDataSharePacket {
>>>>>>> 36bdd54e
                    uuid: Uuid::new_v4(),
                    encrypted_payload: vec![0u8, 1u8, 2u8, 3u8],
                    encryption_key_id: Some("fake-key-1".to_owned()),
                    r_pit: 1,
                    version_configuration: Some("config-1".to_owned()),
                    device_nonce: None,
<<<<<<< HEAD
                }))
                .into_iter(),
=======
                }),
>>>>>>> 36bdd54e
            )
            .expect("Couldn't write batch");

        // Verify with different key than we signed with
        let mut key_map = HashMap::new();
        key_map.insert(
            write_key.identifier,
            default_facilitator_signing_public_key(),
        );

        assert_eq!(
            metrics_collector
                .invalid_validation_batches
                .with_label_values(&["header"])
                .get(),
            0
        );

        assert_eq!(
            metrics_collector
                .invalid_validation_batches
                .with_label_values(&["packet_file"])
                .get(),
            0
        );

        batch_reader.read(&key_map).unwrap();

        assert_eq!(
            metrics_collector
                .invalid_validation_batches
                .with_label_values(&["header"])
                .get(),
            1
        );

        assert_eq!(
            metrics_collector
                .invalid_validation_batches
                .with_label_values(&["packet_file"])
                .get(),
            1
        );
    }
}<|MERGE_RESOLUTION|>--- conflicted
+++ resolved
@@ -292,10 +292,7 @@
     transport: &'a dyn Transport,
     trace_id: &'a Uuid,
     use_bogus_packet_file_digest: bool,
-<<<<<<< HEAD
     single_object_write: bool,
-=======
->>>>>>> 36bdd54e
 }
 
 impl<'a, H: Header, P: Packet> BatchWriter<'a, H, P> {
@@ -305,10 +302,7 @@
             transport,
             trace_id,
             use_bogus_packet_file_digest: false,
-<<<<<<< HEAD
             single_object_write: false,
-=======
->>>>>>> 36bdd54e
         }
     }
 
@@ -323,7 +317,6 @@
         self.use_bogus_packet_file_digest = bogus;
     }
 
-<<<<<<< HEAD
     /// Sets whether this BatchWriter will write the batch into a single
     /// object. Otherwise, the batch writer will write into three separate
     /// objects (signature, header, & packet objects).
@@ -331,11 +324,11 @@
         self.single_object_write = single_object_write;
     }
 
-    pub fn write(
+    pub fn write<I: IntoIterator<Item = P>>(
         &self,
         key: &BatchSigningKey,
         header: H,
-        packets: impl Iterator<Item = Result<P>>,
+        packets: I,
     ) -> Result<()> {
         if self.single_object_write {
             self.single_object_write(key, header, packets)
@@ -344,11 +337,11 @@
         }
     }
 
-    fn single_object_write(
+    fn single_object_write<I: IntoIterator<Item = P>>(
         &self,
         key: &BatchSigningKey,
         mut header: H,
-        packets: impl Iterator<Item = Result<P>>,
+        packets: I,
     ) -> Result<()> {
         // Serialize packets in memory.
         let mut packet_bytes = Vec::new();
@@ -356,7 +349,6 @@
         let mut packet_writer = Writer::new(P::schema(), &mut digest_writer);
         for packet in packets {
             packet
-                .context("couldn't get next packet to write")?
                 .write(&mut packet_writer)
                 .context("couldn't write packet")?;
         }
@@ -405,18 +397,11 @@
             .context("failed to complete signature upload")
     }
 
-    fn multi_object_write(
-        &self,
-        key: &BatchSigningKey,
-        mut header: H,
-        packets: impl Iterator<Item = Result<P>>,
-=======
-    pub fn write<I: IntoIterator<Item = P>>(
+    fn multi_object_write<I: IntoIterator<Item = P>>(
         &self,
         key: &BatchSigningKey,
         mut header: H,
         packets: I,
->>>>>>> 36bdd54e
     ) -> Result<()> {
         // Write packets.
         let mut transport_writer = self
@@ -425,16 +410,6 @@
             .context("couldn't start writing to packet file")?;
         let mut digest_writer = DigestWriter::new(&mut transport_writer);
         let mut packet_writer = Writer::new(P::schema(), &mut digest_writer);
-<<<<<<< HEAD
-
-        for packet in packets {
-            packet
-                .context("couldn't get next packet to write")?
-                .write(&mut packet_writer)
-                .context("couldn't write packet")?;
-        }
-
-=======
 
         for packet in packets {
             packet
@@ -442,7 +417,6 @@
                 .context("couldn't write packet")?;
         }
 
->>>>>>> 36bdd54e
         packet_writer
             .flush()
             .context("couldn't flush packet writer")?;
@@ -638,15 +612,7 @@
         P: Packet + Clone + PartialEq + Debug,
     {
         batch_writer
-<<<<<<< HEAD
-            .write(
-                write_key,
-                header.clone(),
-                packets.iter().map(|p| Ok(p.clone())),
-            )
-=======
             .write(write_key, header.clone(), packets.iter().map(Clone::clone))
->>>>>>> 36bdd54e
             .expect("Couldn't write batch");
 
         // Verify file layout is as expected
@@ -1006,23 +972,14 @@
                     batch_end_time: 789456321,
                     packet_file_digest: Vec::new(),
                 },
-<<<<<<< HEAD
-                Some(Ok(IngestionDataSharePacket {
-=======
                 Some(IngestionDataSharePacket {
->>>>>>> 36bdd54e
                     uuid: Uuid::new_v4(),
                     encrypted_payload: vec![0u8, 1u8, 2u8, 3u8],
                     encryption_key_id: Some("fake-key-1".to_owned()),
                     r_pit: 1,
                     version_configuration: Some("config-1".to_owned()),
                     device_nonce: None,
-<<<<<<< HEAD
-                }))
-                .into_iter(),
-=======
                 }),
->>>>>>> 36bdd54e
             )
             .expect("Couldn't write batch");
 
