use crate::aws_credentials;
use crate::{
    aws_credentials::{basic_runtime, retry_request},
    config::S3Path,
    logging::event,
    transport::{Transport, TransportWriter},
    Error,
};
use anyhow::{Context, Result};
use bytes::Bytes;
use derivative::Derivative;
use http::{HeaderMap, StatusCode};
use hyper_rustls::HttpsConnector;
use rusoto_core::{request::BufferedHttpResponse, ByteStream, Region, RusotoError};
use rusoto_s3::{
    AbortMultipartUploadRequest, CompleteMultipartUploadRequest, CompletedMultipartUpload,
    CompletedPart, CreateMultipartUploadRequest, GetObjectRequest, S3Client, UploadPartRequest, S3,
};
use slog::{debug, info, o, Logger};
use std::{
    io::{Read, Write},
    mem,
    pin::Pin,
    time::Duration,
};
use tokio::{
    io::{AsyncRead, AsyncReadExt},
    runtime::Runtime,
};
use uuid::Uuid;

/// ClientProvider allows mocking out a client for testing.
type ClientProvider = Box<dyn Fn(&Region, aws_credentials::Provider) -> Result<S3Client>>;

/// Implementation of Transport that reads and writes objects from Amazon S3.
#[derive(Derivative)]
#[derivative(Debug)]
pub struct S3Transport {
    path: S3Path,
    #[derivative(Debug = "ignore")]
    credentials_provider: aws_credentials::Provider,
    // client_provider allows injection of mock S3Client for testing purposes
    #[derivative(Debug = "ignore")]
    client_provider: ClientProvider,
    logger: Logger,
}

impl S3Transport {
    pub fn new(
        path: S3Path,
        credentials_provider: aws_credentials::Provider,
        parent_logger: &Logger,
    ) -> Self {
        S3Transport::new_with_client(
            path,
            credentials_provider,
            Box::new(
                |region: &Region, credentials_provider: aws_credentials::Provider| {
                    // Rusoto uses Hyper which uses connection pools. The default
                    // timeout for those connections is 90 seconds[1]. Amazon S3's
                    // API closes idle client connections after 20 seconds[2]. If we
                    // use a default client via S3Client::new, this mismatch causes
                    // uploads to fail when Hyper tries to re-use a connection that
                    // has been idle too long. Until this is fixed in Rusoto[3], we
                    // construct our own HTTP request dispatcher whose underlying
                    // hyper::Client is configured to timeout idle connections after
                    // 10 seconds.
                    //
                    // [1]: https://docs.rs/hyper/0.13.8/hyper/client/struct.Builder.html#method.pool_idle_timeout
                    // [2]: https://aws.amazon.com/premiumsupport/knowledge-center/s3-socket-connection-timeout-error/
                    // [3]: https://github.com/rusoto/rusoto/issues/1686
                    let mut builder = hyper::Client::builder();
                    builder.pool_idle_timeout(Duration::from_secs(10));
                    let connector = HttpsConnector::with_native_roots();
                    let http_client = rusoto_core::HttpClient::from_builder(builder, connector);

                    Ok(S3Client::new_with(
                        http_client,
                        credentials_provider,
                        region.clone(),
                    ))
                },
            ),
            parent_logger,
        )
    }

    fn new_with_client(
        path: S3Path,
        credentials_provider: aws_credentials::Provider,
        client_provider: ClientProvider,
        parent_logger: &Logger,
    ) -> Self {
        let logger = parent_logger.new(o!(
            event::STORAGE_PATH => path.to_string(),
            event::IDENTITY => credentials_provider.to_string(),
        ));
        S3Transport {
            path: path.ensure_directory_prefix(),
            credentials_provider,
            client_provider,
            logger,
        }
    }
}

impl Transport for S3Transport {
    fn path(&self) -> String {
        self.path.to_string()
    }

    fn get(&mut self, key: &str, trace_id: &Uuid) -> Result<Box<dyn Read>> {
        let logger = self.logger.new(o!(
            event::STORAGE_KEY => key.to_owned(),
            event::TRACE_ID => trace_id.to_string(),
            event::ACTION => "get s3 object",
        ));
        info!(logger, "get");
        let runtime = basic_runtime()?;
        let client = (self.client_provider)(&self.path.region, self.credentials_provider.clone())?;

        let get_output = retry_request(&logger, || {
            runtime.block_on(client.get_object(GetObjectRequest {
                bucket: self.path.bucket.to_owned(),
                key: [&self.path.key, key].concat(),
                ..Default::default()
            }))
        })
        .context("error getting S3 object")?;

        let body = get_output.body.context("no body in GetObjectResponse")?;

        Ok(Box::new(StreamingBodyReader::new(body, runtime)))
    }

    fn put(&mut self, key: &str, trace_id: &Uuid) -> Result<Box<dyn TransportWriter>> {
        let logger = self.logger.new(o!(
            event::STORAGE_KEY => key.to_owned(),
            event::TRACE_ID => trace_id.to_string(),
        ));
        info!(logger, "put");
        let writer = MultipartUploadWriter::new(
            self.path.bucket.to_owned(),
            format!("{}{}", &self.path.key, key),
            // Set buffer size to 5 MB, which is the minimum required by Amazon
            // https://docs.aws.amazon.com/AmazonS3/latest/dev/qfacts.html
            5_242_880,
            (self.client_provider)(&self.path.region, self.credentials_provider.clone())?,
            &logger,
        )?;
        Ok(Box::new(writer))
    }
}

/// StreamingBodyReader is an std::io::Read implementation which reads from the
/// tokio::io::AsyncRead inside the StreamingBody in a Rusoto API request
/// response.
struct StreamingBodyReader {
    body_reader: Pin<Box<dyn AsyncRead + Send>>,
    runtime: Runtime,
}

impl StreamingBodyReader {
    fn new(body: ByteStream, runtime: Runtime) -> StreamingBodyReader {
        StreamingBodyReader {
            body_reader: Box::pin(body.into_async_read()),
            runtime,
        }
    }
}

impl Read for StreamingBodyReader {
    fn read(&mut self, buf: &mut [u8]) -> Result<usize, std::io::Error> {
        self.runtime.block_on(self.body_reader.read(buf))
    }
}

/// MultipartUploadWriter is a TransportWriter implementation that uses AWS S3
/// multi part uploads to permit streaming of objects into S3. On creation, it
/// initiates a multipart upload. It maintains a memory buffer into which it
/// writes the buffers passed by std::io::Write::write, and when there is more
/// than buffer_capacity bytes in it, performs an UploadPart call. On
/// TransportWrite::complete_upload, it calls CompleteMultipartUpload to finish
/// the upload. If any part of the upload fails, it cleans up by calling
/// AbortMultipartUpload as otherwise we would be billed for partial uploads.
/// https://docs.aws.amazon.com/AmazonS3/latest/dev/uploadobjusingmpu.html
#[derive(Derivative)]
#[derivative(Debug)]
struct MultipartUploadWriter {
    runtime: Runtime,
    #[derivative(Debug = "ignore")]
    client: S3Client,
    bucket: String,
    key: String,
    upload_id: String,
    completed_parts: Vec<CompletedPart>,
    minimum_upload_part_size: usize,
    buffer: Vec<u8>,
    logger: Logger,
}

impl MultipartUploadWriter {
    /// Creates a new MultipartUploadWriter with the provided parameters. A real
    /// instance of this will fail if buffer_capacity is less than 5 MB, but we
    /// allow smaller values for testing purposes. Larger values are also
    /// acceptable but smaller values prevent excessive memory usage.
    fn new(
        bucket: String,
        key: String,
        minimum_upload_part_size: usize,
        client: S3Client,
        parent_logger: &Logger,
    ) -> Result<MultipartUploadWriter> {
        let runtime = basic_runtime()?;
        let logger = parent_logger.new(o!());

        // We use the "bucket-owner-full-control" canned ACL to ensure that
        // objects we send to peers will be owned by them.
        // https://docs.aws.amazon.com/AmazonS3/latest/dev/about-object-ownership.html
        let create_output = retry_request(
            &logger.new(o!(event::ACTION => "create multipart upload")),
            || {
                runtime.block_on(
                    client.create_multipart_upload(CreateMultipartUploadRequest {
                        bucket: bucket.to_string(),
                        key: key.to_string(),
                        acl: Some("bucket-owner-full-control".to_owned()),
                        ..Default::default()
                    }),
                )
            },
        )
        .context(format!(
            "error creating multipart upload to s3://{}",
            bucket
        ))?;

        Ok(MultipartUploadWriter {
            runtime,
            client,
            bucket,
            key,
            upload_id: create_output
                .upload_id
                .context("no upload ID in CreateMultipartUploadResponse")?,
            completed_parts: Vec::new(),
            // Upload parts must be at least buffer_capacity, but it's fine if
            // they're bigger, so overprovision the buffer to make it unlikely
            // that the caller will overflow it.
            minimum_upload_part_size,
            buffer: Vec::with_capacity(minimum_upload_part_size * 2),
            logger,
        })
    }

    /// Upload content in internal buffer, if any, to S3 in an UploadPart call.
    fn upload_part(&mut self) -> Result<()> {
        if self.buffer.is_empty() {
            return Ok(());
        }

        let part_number = (self.completed_parts.len() + 1) as i64;

        // Move internal buffer into request object and replace it with a new,
        // empty buffer. UploadPartRequest assumes ownership of the request body
        // so sadly we have to clone the buffer in order to be able to retry.
        let body = mem::replace(
            &mut self.buffer,
            Vec::with_capacity(self.minimum_upload_part_size * 2),
        );

        let upload_output =
            retry_request(&self.logger.new(o!(event::ACTION => "upload part")), || {
                self.runtime
                    .block_on(self.client.upload_part(UploadPartRequest {
                        bucket: self.bucket.to_string(),
                        key: self.key.to_string(),
                        upload_id: self.upload_id.clone(),
                        part_number: part_number as i64,
                        body: Some(body.clone().into()),
                        ..Default::default()
                    }))
            })
            .context("failed to upload part")
            .map_err(|e| {
                // Clean up botched uploads
                if let Err(cancel) = self.cancel_upload() {
                    return cancel.context(e);
                }
                e
            })?;

        let e_tag = upload_output
            .e_tag
            .context("no ETag in UploadPartOutput")
            .map_err(|e| {
                if let Err(cancel) = self.cancel_upload() {
                    return cancel.context(e);
                }
                e
            })?;

        let completed_part = CompletedPart {
            e_tag: Some(e_tag),
            part_number: Some(part_number),
        };
        self.completed_parts.push(completed_part);
        Ok(())
    }
}

impl Write for MultipartUploadWriter {
    fn write(&mut self, buf: &[u8]) -> std::io::Result<usize> {
        debug!(self.logger, "uploading part");
        // Write into memory buffer, and upload to S3 if we have accumulated
        // enough content.
        self.buffer.extend_from_slice(buf);
        if self.buffer.len() >= self.minimum_upload_part_size {
            self.upload_part().map_err(|e| {
                std::io::Error::new(std::io::ErrorKind::Other, Error::AnyhowError(e))
            })?;
        }

        Ok(buf.len())
    }

    fn flush(&mut self) -> std::io::Result<()> {
        Ok(())
    }
}

impl TransportWriter for MultipartUploadWriter {
    fn complete_upload(&mut self) -> Result<()> {
        // Write last part, if any
        self.upload_part()?;

        // Ignore output for now, but we might want the e_tag to check the
        // digest
        let completed_parts = mem::take(&mut self.completed_parts);
        retry_request(
            &self.logger.new(o!(event::ACTION => "complete upload")),
            || {
                let output = self
                    .runtime
                    .block_on(self.client.complete_multipart_upload(
                        CompleteMultipartUploadRequest {
                            bucket: self.bucket.to_string(),
                            key: self.key.to_string(),
                            upload_id: self.upload_id.clone(),
                            multipart_upload: Some(CompletedMultipartUpload {
                                parts: Some(completed_parts.clone()),
                            }),
                            ..Default::default()
                        },
                    ))?;

                // Due to an oddity in S3's CompleteMultipartUpload API, some
                // failed uploads can cause complete_multipart_upload to return
                // Ok(). To work around this, we check if key fields of the
                // output are None, and if so, synthesize a RusotoError::Unknown
                // wrapping an HTTP response with status code 500 so that our
                // retry logic will gracefully try again.
                // https://github.com/rusoto/rusoto/issues/1936
                if output.location == None
                    && output.e_tag == None
                    && output.bucket == None
                    && output.key == None
                {
                    return Err(RusotoError::Unknown(BufferedHttpResponse {
                        status: StatusCode::from_u16(500).unwrap(),
                        headers: HeaderMap::with_capacity(0),
                        body: Bytes::from_static(b"synthetic HTTP 500 response"),
                    }));
                }

                Ok(output)
            },
        )
        .context("error completing upload")?;

        Ok(())
    }

    fn cancel_upload(&mut self) -> Result<()> {
        debug!(self.logger, "canceling upload");
        // There's nothing useful in the output so discard it
        self.runtime.block_on(
            self.client
                .abort_multipart_upload(AbortMultipartUploadRequest {
                    bucket: self.bucket.to_string(),
                    key: self.key.to_string(),
                    upload_id: self.upload_id.clone(),
                    ..Default::default()
                }),
        )?;
        Ok(())
    }
}

#[cfg(test)]
mod tests {
    use super::*;
<<<<<<< HEAD
    use crate::{logging::setup_test_logging, test_utils::DEFAULT_TRACE_ID};
    use rusoto_core::{request::HttpDispatchError, signature::SignedRequest};
    use rusoto_mock::{MockRequestDispatcher, MultipleMockRequestDispatcher};
=======
    use crate::logging::setup_test_logging;
    use mockito::{mock, Matcher, Mock};
    use regex;
    use rusoto_core::request::HttpClient;
>>>>>>> 8f6a3dc0
    use rusoto_s3::CreateMultipartUploadError;
    use std::io::Read;

    // The testing strategy is to wire Rusoto to talk to a Mockito-managed HTTP
    // endpoint. Mockito's standard mock/matching functionality is used to
    // play canned API responses to the expected requests, which allows e.g.
    // checking that we call AbortMultipartUpload if an UploadPart call fails.
    // The `mock_*_request` functions below are used to create a mock which
    // matches the expected HTTP method & URL parameters against the Amazon API
    // specification to figure out what API call we are looking at. (Note that
    // these functions do not call `Mock::create`, allowing further
    // modification of the mock by the caller; but the caller is also
    // responsible for eventually calling `Mock::create`.)

    const TEST_BUCKET: &str = "fake-bucket";
    const TEST_KEY: &str = "fake-key";
    const TEST_UPLOAD_ID: &str = "fake-upload-id";
    const TEST_ETAG: &str = "fake-etag-1";
    const TEST_ETAG_2: &str = "fake-etag-2";
    const TEST_REGION: &str = "fake-region";

    // has_query_parameter returns a Matcher which matches if a query string
    // includes the given key (with any value).
    fn has_query_parameter(param: &str) -> Matcher {
        let regex_text = format!("(^|&){}(=|&|$)", regex::escape(param));
        Matcher::Regex(regex_text)
    }

    fn mock_create_multipart_upload_request(bucket: &str, key: &str, upload_id: &str) -> Mock {
        // https://docs.aws.amazon.com/AmazonS3/latest/API/API_CreateMultipartUpload.html
        let path = format!("/{}/{}", bucket, key);
        let response_body = format!(
            r#"<?xml version="1.0" encoding="UTF-8"?>
<InitiateMultipartUploadResult>
   <Bucket>{}</Bucket>
   <Key>{}</Key>
   <UploadId>{}</UploadId>
</InitiateMultipartUploadResult>"#,
            bucket, key, upload_id
        );
        mock("POST", Matcher::Exact(path))
            .match_query(has_query_parameter("uploads"))
            .with_body(response_body)
    }

    // Unfortunately, headers can't be removed from mocks, so we need to provide mocks with a
    // minimal number of headers.
    fn mock_upload_part_request_without_etag(
        bucket: &str,
        key: &str,
        upload_id: &str,
        part_number: u64,
    ) -> Mock {
        // https://docs.aws.amazon.com/AmazonS3/latest/API/API_UploadPart.html
        let path = format!("/{}/{}", bucket, key);
        mock("PUT", Matcher::Exact(path)).match_query(Matcher::AllOf(vec![
            Matcher::UrlEncoded("partNumber".to_string(), part_number.to_string()),
            Matcher::UrlEncoded("uploadId".to_string(), upload_id.to_string()),
        ]))
    }

    fn mock_upload_part_request(
        bucket: &str,
        key: &str,
        upload_id: &str,
        part_number: u64,
        etag: &str,
    ) -> Mock {
        // https://docs.aws.amazon.com/AmazonS3/latest/API/API_UploadPart.html
        mock_upload_part_request_without_etag(bucket, key, upload_id, part_number)
            .with_header("ETag", etag)
    }

    fn mock_abort_multipart_upload_request(bucket: &str, key: &str, upload_id: &str) -> Mock {
        // https://docs.aws.amazon.com/AmazonS3/latest/API/API_AbortMultipartUpload.html
        let path = format!("/{}/{}", bucket, key);
        mock("DELETE", Matcher::Exact(path))
            .match_query(Matcher::UrlEncoded(
                "uploadId".to_string(),
                upload_id.to_string(),
            ))
            .with_status(204)
    }

    fn mock_complete_multipart_upload_request(
        bucket: &str,
        key: &str,
        upload_id: &str,
        part_etags: Vec<&str>,
    ) -> Mock {
        // https://docs.aws.amazon.com/AmazonS3/latest/API/API_CompleteMultipartUpload.html
        let path = format!("/{}/{}", bucket, key);
        let response_body = format!(
            r#"<?xml version="1.0" encoding="UTF-8"?>
<CompleteMultipartUploadResult>
   <Location>fake-final-location</Location>
   <Bucket>{}</Bucket>
   <Key>{}</Key>
   <ETag>fake-final-etag</ETag>
</CompleteMultipartUploadResult>"#,
            bucket, key
        );
        let body_matchers: Vec<Matcher> = part_etags
            .into_iter()
            .map(|etag| Matcher::Regex(regex::escape(etag)))
            .collect();
        mock("POST", Matcher::Exact(path))
            .match_query(Matcher::UrlEncoded(
                "uploadId".to_string(),
                upload_id.to_string(),
            ))
            .match_body(Matcher::AllOf(body_matchers))
            .with_body(response_body)
    }

    fn mock_get_object_request(bucket: &str, key: &str) -> Mock {
        let path = format!("/{}/{}", bucket, key);
        mock("GET", Matcher::Exact(path)).match_query(Matcher::Missing)
    }

    #[test]
    fn multipart_upload_create_fails() {
        let logger = setup_test_logging();

        let mocked_upload =
            mock_create_multipart_upload_request(TEST_BUCKET, TEST_KEY, TEST_UPLOAD_ID)
                .with_status(401)
                .with_body("")
                .create();

        let err = MultipartUploadWriter::new(
            String::from(TEST_BUCKET),
            String::from(TEST_KEY),
            50,
            S3Client::new_with(
                HttpClient::new().unwrap(),
                aws_credentials::Provider::new_mock(),
                Region::Custom {
                    name: TEST_REGION.into(),
                    endpoint: mockito::server_url(),
                },
            ),
            &logger,
        )
        .expect_err("expected error");
        assert!(
            err.is::<rusoto_core::RusotoError<CreateMultipartUploadError>>(),
            "found unexpected error {:?}",
            err
        );

        mocked_upload.assert();
    }

    #[test]
    fn multipart_upload_create_no_upload_id() {
        let logger = setup_test_logging();

        let mocked_upload =
            mock_create_multipart_upload_request(TEST_BUCKET, TEST_KEY, TEST_UPLOAD_ID)
                .with_body(
                    r#"<?xml version="1.0" encoding="UTF-8"?>
<InitiateMultipartUploadResult>
   <Bucket>fake-bucket</Bucket>
   <Key>fake-key</Key>
</InitiateMultipartUploadResult>"#,
                )
                .create();

        // Response body format from
        // https://docs.aws.amazon.com/AmazonS3/latest/API/API_Operations_Amazon_Simple_Storage_Service.html
        MultipartUploadWriter::new(
            String::from(TEST_BUCKET),
            String::from(TEST_KEY),
            50,
            S3Client::new_with(
                HttpClient::new().unwrap(),
                aws_credentials::Provider::new_mock(),
                Region::Custom {
                    name: TEST_REGION.into(),
                    endpoint: mockito::server_url(),
                },
            ),
            &logger,
        )
        .expect_err("expected error");

        mocked_upload.assert();
    }

    #[test]
    fn multipart_upload_fails_with_http_200_ok() {
        // This test exercises our workaround for a known issue in Rusoto and
        // should be removed if/when the issue is resolved.
        // https://github.com/rusoto/rusoto/issues/1936
        let logger = setup_test_logging();

        // Response body format from
        // https://docs.aws.amazon.com/AmazonS3/latest/API/API_Operations_Amazon_Simple_Storage_Service.html
        let mocks: Vec<Mock> = vec![
            mock_create_multipart_upload_request(TEST_BUCKET, TEST_KEY, TEST_UPLOAD_ID),
            mock_upload_part_request(TEST_BUCKET, TEST_KEY, TEST_UPLOAD_ID, 1, TEST_ETAG),
            // HTTP 200 response to CompleteMultipartUpload that contains an
            // error. Should cause us to retry.
            // https://docs.aws.amazon.com/AmazonS3/latest/API/API_CompleteMultipartUpload.html#API_CompleteMultipartUpload_Examples
            mock_complete_multipart_upload_request(
                TEST_BUCKET,
                TEST_KEY,
                TEST_UPLOAD_ID,
                vec![TEST_ETAG],
            )
            .with_body(
                r#"<?xml version="1.0" encoding="UTF-8"?>
<Error>
    <Code>InternalError</Code>
    <Message>We encountered an internal error. Please try again.</Message>
    <RequestId>656c76696e6727732072657175657374</RequestId>
    <HostId>Uuag1LuByRx9e6j5Onimru9pO4ZVKnJ2Qz7/C1NPcfTWAtRPfTaOFg==</HostId>
</Error>"#,
            ),
            mock_complete_multipart_upload_request(
                TEST_BUCKET,
                TEST_KEY,
                TEST_UPLOAD_ID,
                vec![TEST_ETAG],
            ),
        ]
        .into_iter()
        .map(Mock::create)
        .collect();

        let mut writer = MultipartUploadWriter::new(
            String::from(TEST_BUCKET),
            String::from(TEST_KEY),
            50,
            S3Client::new_with(
                HttpClient::new().unwrap(),
                aws_credentials::Provider::new_mock(),
                Region::Custom {
                    name: TEST_REGION.into(),
                    endpoint: mockito::server_url(),
                },
            ),
            &logger,
        )
        .unwrap();

        writer.write_all(&[0; 50]).unwrap();
        writer.complete_upload().unwrap();

        for mock in &mocks {
            mock.assert();
        }
    }

    #[test]
    fn multipart_upload() {
        let logger = setup_test_logging();

        // Response body format from
        // https://docs.aws.amazon.com/AmazonS3/latest/API/API_Operations_Amazon_Simple_Storage_Service.html
        let mocks: Vec<Mock> = vec![
            mock_create_multipart_upload_request(TEST_BUCKET, TEST_KEY, TEST_UPLOAD_ID),
            // 500 status will cause a retry.
            mock_upload_part_request_without_etag(TEST_BUCKET, TEST_KEY, TEST_UPLOAD_ID, 1)
                .with_status(500),
            // HTTP 401 will cause failure.
            mock_upload_part_request_without_etag(TEST_BUCKET, TEST_KEY, TEST_UPLOAD_ID, 1)
                .with_status(401),
            // Expected because of previous UploadPart failure.
            mock_abort_multipart_upload_request(TEST_BUCKET, TEST_KEY, TEST_UPLOAD_ID),
            // HTTP 200 but no ETag header will cause failure.
            mock_upload_part_request_without_etag(TEST_BUCKET, TEST_KEY, TEST_UPLOAD_ID, 1),
            // Expected because of previous UploadPart failure.
            mock_abort_multipart_upload_request(TEST_BUCKET, TEST_KEY, TEST_UPLOAD_ID),
            // Well-formed response to UploadPart.
            mock_upload_part_request(TEST_BUCKET, TEST_KEY, TEST_UPLOAD_ID, 1, TEST_ETAG),
            mock_upload_part_request(TEST_BUCKET, TEST_KEY, TEST_UPLOAD_ID, 2, TEST_ETAG_2),
            // Well-formed response to CompleteMultipartUpload.
            mock_complete_multipart_upload_request(
                TEST_BUCKET,
                TEST_KEY,
                TEST_UPLOAD_ID,
                vec![TEST_ETAG, TEST_ETAG_2],
            ),
            // Well-formed response to CompleteMultipartUpload.
            mock_complete_multipart_upload_request(TEST_BUCKET, TEST_KEY, TEST_UPLOAD_ID, vec![]),
            // Failure response to CompleteMultipartUpload.
            mock_complete_multipart_upload_request(TEST_BUCKET, TEST_KEY, TEST_UPLOAD_ID, vec![])
                .with_status(400)
                .with_body("first 400"),
        ]
        .into_iter()
        .map(Mock::create)
        .collect();

        let mut writer = MultipartUploadWriter::new(
            String::from(TEST_BUCKET),
            String::from(TEST_KEY),
            50,
            S3Client::new_with(
                HttpClient::new().unwrap(),
                aws_credentials::Provider::new_mock(),
                Region::Custom {
                    name: TEST_REGION.into(),
                    endpoint: mockito::server_url(),
                },
            ),
            &logger,
        )
        .expect("failed to create multipart upload writer");

        // First write will fail due to HTTP 401
        writer.write_all(&[0; 51]).unwrap_err();
        // Second write will fail because response is missing ETag
        writer.write_all(&[0; 51]).unwrap_err();
        // Third write will work
        writer.write_all(&[0; 51]).unwrap();
        // This write will put some content in the buffer, but not enough to
        // cause an UploadPart
        writer.write_all(&[0; 25]).unwrap();
        // Flush will cause writer to UploadPart the last part and then complete
        // upload
        writer.complete_upload().unwrap();
        // The buffer is empty now, so another flush will not cause an
        // UploadPart call
        writer.complete_upload().unwrap();
        writer.complete_upload().unwrap_err();

        for mock in &mocks {
            mock.assert();
        }
    }

    #[test]
    fn roundtrip_s3_transport_failed_get_object() {
        let logger = setup_test_logging();
        let s3_path = S3Path {
            region: Region::UsWest2,
            bucket: TEST_BUCKET.into(),
            key: "".into(),
        };

        let mocked_get_object = mock_get_object_request(TEST_BUCKET, TEST_KEY)
            .with_status(404)
            .create();

        let mut transport = S3Transport::new_with_client(
            s3_path,
            aws_credentials::Provider::new_mock(),
            Box::new(
                |_: &Region, credentials_provider: aws_credentials::Provider| {
                    Ok(S3Client::new_with(
                        HttpClient::new().unwrap(),
                        credentials_provider,
                        Region::Custom {
                            name: TEST_REGION.into(),
                            endpoint: mockito::server_url(),
                        },
                    ))
                },
            ),
            &logger,
        );

        let ret = transport.get(TEST_KEY, &DEFAULT_TRACE_ID);
        assert!(ret.is_err(), "unexpected return value {:?}", ret.err());

        mocked_get_object.assert();
    }

    #[test]
    fn roundtrip_s3_transport_successful_get_object() {
        let logger = setup_test_logging();
        let s3_path = S3Path {
            region: Region::UsWest2,
            bucket: TEST_BUCKET.into(),
            key: "".into(),
        };

        let mocked_get_object = mock_get_object_request(TEST_BUCKET, TEST_KEY)
            .with_body("fake-content")
            .create();

        let mut transport = S3Transport::new_with_client(
            s3_path,
            aws_credentials::Provider::new_mock(),
            Box::new(
                |_: &Region, credentials_provider: aws_credentials::Provider| {
                    Ok(S3Client::new_with(
                        HttpClient::new().unwrap(),
                        credentials_provider,
                        Region::Custom {
                            name: TEST_REGION.into(),
                            endpoint: mockito::server_url(),
                        },
                    ))
                },
            ),
            &logger,
        );

        let mut reader = transport
            .get(TEST_KEY, &DEFAULT_TRACE_ID)
            .expect("unexpected error getting reader");
        let mut content = Vec::new();
        reader.read_to_end(&mut content).expect("failed to read");
        assert_eq!(Vec::from("fake-content"), content);

        mocked_get_object.assert();
    }

    #[test]
    fn roundtrip_s3_transport_create_multipart_upload() {
        let logger = setup_test_logging();
        let s3_path = S3Path {
            region: Region::UsWest2,
            bucket: TEST_BUCKET.into(),
            key: "".into(),
        };

        let mocks: Vec<Mock> = vec![
            mock_create_multipart_upload_request(TEST_BUCKET, TEST_KEY, TEST_UPLOAD_ID),
            mock_upload_part_request(TEST_BUCKET, TEST_KEY, TEST_UPLOAD_ID, 1, TEST_ETAG),
            mock_complete_multipart_upload_request(
                TEST_BUCKET,
                TEST_KEY,
                TEST_UPLOAD_ID,
                vec![TEST_ETAG],
            ),
            // Expected because of cancel_upload call.
            mock_abort_multipart_upload_request(TEST_BUCKET, TEST_KEY, TEST_UPLOAD_ID),
        ]
        .into_iter()
        .map(Mock::create)
        .collect();

        let mut transport = S3Transport::new_with_client(
            s3_path,
            aws_credentials::Provider::new_mock(),
            Box::new(
                |_: &Region, credentials_provider: aws_credentials::Provider| {
                    Ok(S3Client::new_with(
                        HttpClient::new().unwrap(),
                        credentials_provider,
                        Region::Custom {
                            name: TEST_REGION.into(),
                            endpoint: mockito::server_url(),
                        },
                    ))
                },
            ),
            &logger,
        );

        let mut writer = transport.put(TEST_KEY, &DEFAULT_TRACE_ID).unwrap();
        writer.write_all(b"fake-content").unwrap();
        writer.complete_upload().unwrap();
        writer.cancel_upload().unwrap();

        for mock in &mocks {
            mock.assert()
        }
    }
}<|MERGE_RESOLUTION|>--- conflicted
+++ resolved
@@ -400,16 +400,10 @@
 #[cfg(test)]
 mod tests {
     use super::*;
-<<<<<<< HEAD
     use crate::{logging::setup_test_logging, test_utils::DEFAULT_TRACE_ID};
-    use rusoto_core::{request::HttpDispatchError, signature::SignedRequest};
-    use rusoto_mock::{MockRequestDispatcher, MultipleMockRequestDispatcher};
-=======
-    use crate::logging::setup_test_logging;
     use mockito::{mock, Matcher, Mock};
     use regex;
     use rusoto_core::request::HttpClient;
->>>>>>> 8f6a3dc0
     use rusoto_s3::CreateMultipartUploadError;
     use std::io::Read;
 
