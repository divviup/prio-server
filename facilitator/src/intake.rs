--- conflicted
+++ resolved
@@ -102,7 +102,6 @@
     pub fn set_use_bogus_packet_file_digest(&mut self, bogus: bool) {
         self.peer_validation_batch
             .set_use_bogus_packet_file_digest(bogus);
-<<<<<<< HEAD
     }
 
     /// Sets whether this BatchIntaker will write validation batches into a
@@ -111,8 +110,6 @@
     pub fn set_use_single_object_write(&mut self, single_object_write: bool) {
         self.peer_validation_batch
             .set_use_single_object_write(single_object_write);
-=======
->>>>>>> 36bdd54e
     }
 
     /// Fetches the ingestion batch, validates the signatures over its header
@@ -165,8 +162,6 @@
         let callback_cadence = self.callback_cadence;
         let logger = &self.logger;
 
-<<<<<<< HEAD
-=======
         let validation_packets: Vec<ValidationPacket> = ingestion_packets
             .into_iter()
             .map(|p| {
@@ -176,7 +171,6 @@
             .collect::<Result<Vec<ValidationPacket>>>()
             .context("couldn't generate validation packets")?;
 
->>>>>>> 36bdd54e
         self.peer_validation_batch.write(
             self.peer_validation_batch_signing_key,
             ValidationHeader {
@@ -189,21 +183,12 @@
                 hamming_weight: ingestion_header.hamming_weight,
                 packet_file_digest: Vec::new(),
             },
-<<<<<<< HEAD
-            ingestion_packets.into_iter().map(|p| {
-                processed_bytes += p.encrypted_payload.len() as u64;
-=======
             validation_packets.into_iter().map(|p| {
->>>>>>> 36bdd54e
                 processed_packets += 1;
                 if processed_packets % callback_cadence == 0 {
                     callback(logger);
                 }
-<<<<<<< HEAD
-                p.generate_validation_packet(&mut servers)
-=======
                 p
->>>>>>> 36bdd54e
             }),
         )?;
 
