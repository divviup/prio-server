use crate::{
    batch::{Batch, BatchReadError, BatchReader, BatchWriteError, BatchWriter},
    idl::{
        IngestionDataSharePacket, IngestionHeader, InvalidPacket, SumPart, ValidationHeader,
        ValidationPacket,
    },
    intake::IntakeError,
    logging::event,
    metrics::AggregateMetricsCollector,
    transport::{SignableTransport, VerifiableAndDecryptableTransport, VerifiableTransport},
    BatchSigningKey, ErrorClassification,
};
use chrono::NaiveDateTime;
use prio::{
    field::FieldPriov2,
    server::{Server, VerificationMessage},
};
use slog::{info, o, warn, Logger};
use std::{
    collections::{HashMap, HashSet},
    convert::TryFrom,
    num::TryFromIntError,
};
use uuid::Uuid;

#[derive(Debug, thiserror::Error)]
pub enum AggregationError {
    #[error("batch_ids_and_dates is empty")]
    EmptyBatchesAndDates,
    #[error(
        "ingestion header does not match peer validation header. Ingestion: {0:?}\nPeer:{1:?}"
    )]
    HeaderMismatch(IngestionHeader, ValidationHeader),
    #[error("error setting up Prio server: {0}")]
    PrioSetup(prio::server::ServerError),
    #[error("error accumulating shares: {0}")]
    PrioAccumulate(anyhow::Error),
    #[error("failed to validate packets: {0}")]
    Validation(anyhow::Error),
    #[error(transparent)]
    BatchRead(#[from] BatchReadError),
    #[error(transparent)]
    BatchWrite(#[from] BatchWriteError),
    #[error("intake error in aggregation context: {0}")]
    Intake(IntakeError),
    #[error("invalid verification message: {0}")]
    InvalidVerification(TryFromIntError),
}

impl ErrorClassification for AggregationError {
    fn is_retryable(&self) -> bool {
        match self {
            // If the batches and dates in this task are empty, retrying the task won't help.
            AggregationError::EmptyBatchesAndDates => false,
            // These indicate an issue with the peer server's validation message. Retries are not
            // necessary in this case.
            AggregationError::HeaderMismatch(_, _) | AggregationError::InvalidVerification(_) => {
                false
            }
            // libprio-rs errors may be due to getrandom failures.
            AggregationError::PrioSetup(_)
            | AggregationError::PrioAccumulate(_)
            | AggregationError::Validation(_) => true,
            // Dispatch to wrapped error types.
            AggregationError::BatchRead(e) => e.is_retryable(),
            AggregationError::BatchWrite(e) => e.is_retryable(),
            AggregationError::Intake(e) => e.is_retryable(),
        }
    }
}

pub struct BatchAggregator<'a> {
    trace_id: &'a Uuid,
    is_first: bool,
    permit_malformed_batch: bool,
    aggregation_name: &'a str,
    aggregation_start: &'a NaiveDateTime,
    aggregation_end: &'a NaiveDateTime,
    peer_validation_transport: &'a mut VerifiableTransport,
    ingestion_transport: &'a mut VerifiableAndDecryptableTransport,
    aggregation_batch: BatchWriter<'a, SumPart, InvalidPacket>,
    share_processor_signing_key: &'a BatchSigningKey,
    total_individual_clients: i64,
    bytes_processed: u64,
    metrics_collector: Option<&'a AggregateMetricsCollector>,
    logger: Logger,
}

impl<'a> BatchAggregator<'a> {
    pub fn new(
        trace_id: &'a Uuid,
        instance_name: &str,
        aggregation_name: &'a str,
        aggregation_start: &'a NaiveDateTime,
        aggregation_end: &'a NaiveDateTime,
        is_first: bool,
        permit_malformed_batch: bool,
        ingestion_transport: &'a mut VerifiableAndDecryptableTransport,
        peer_validation_transport: &'a mut VerifiableTransport,
        aggregation_transport: &'a mut SignableTransport,
        parent_logger: &Logger,
    ) -> Result<Self, AggregationError> {
        let logger = parent_logger.new(o!(
            event::TRACE_ID => trace_id.to_string(),
            event::AGGREGATION_NAME => aggregation_name.to_owned(),
            event::INGESTION_PATH => ingestion_transport.transport.transport.path(),
            event::PEER_VALIDATION_PATH => peer_validation_transport.transport.path(),
        ));
        Ok(Self {
            trace_id,
            is_first,
            permit_malformed_batch,
            aggregation_name,
            aggregation_start,
            aggregation_end,
            peer_validation_transport,
            ingestion_transport,
            aggregation_batch: BatchWriter::new(
                Batch::new_sum(
                    instance_name,
                    aggregation_name,
                    aggregation_start,
                    aggregation_end,
                    is_first,
                ),
                &*aggregation_transport.transport,
                trace_id,
            ),
            share_processor_signing_key: &aggregation_transport.batch_signing_key,
            total_individual_clients: 0,
            bytes_processed: 0,
            metrics_collector: None,
            logger,
        })
    }

    pub fn set_metrics_collector(&mut self, collector: &'a AggregateMetricsCollector) {
        self.metrics_collector = Some(collector);
    }

    /// Compute the sum part for all the provided batch IDs and write it out to
    /// the aggregation transport. The provided callback is invoked after each
    /// batch is aggregated.
    pub fn generate_sum_part<F>(
        &mut self,
        batch_ids_and_dates: &[(Uuid, NaiveDateTime)],
        mut callback: F,
    ) -> Result<(), AggregationError>
    where
        F: FnMut(&Logger),
    {
        info!(self.logger, "processing aggregation task");
        if batch_ids_and_dates.is_empty() {
            return Err(AggregationError::EmptyBatchesAndDates);
        }
        let mut invalid_uuids = Vec::new();
        let mut included_batch_uuids = Vec::new();

        let mut servers = None;
        let mut ingestion_header: Option<IngestionHeader> = None;
        for (batch_id, batch_date) in batch_ids_and_dates {
            let (ingestion_hdr, ingestion_packets) = BatchReader::new(
                Batch::new_ingestion(self.aggregation_name, batch_id, batch_date),
                &*self.ingestion_transport.transport.transport,
                self.permit_malformed_batch,
                self.trace_id,
                &self.logger,
            )
            .read(&self.ingestion_transport.transport.batch_signing_public_keys)?;
            let mut peer_validation_batch_reader = BatchReader::new(
                Batch::new_validation(self.aggregation_name, batch_id, batch_date, !self.is_first),
                &*self.peer_validation_transport.transport,
                self.permit_malformed_batch,
                self.trace_id,
                &self.logger,
            );
            if let Some(collector) = self.metrics_collector {
                peer_validation_batch_reader
                    .set_metrics_collector(&collector.peer_validation_batches_reader_metrics);
            }
            let (peer_validation_hdr, peer_validation_packets) = peer_validation_batch_reader
                .read(&self.peer_validation_transport.batch_signing_public_keys)?;

            if servers.is_none() {
                // Ideally, we would use the encryption_key_id in the ingestion packet
                // to figure out which private key to use for decryption, but that field
                // is optional. Instead we try all the keys we have available until one
                // works.
                // https://github.com/abetterinternet/prio-server/issues/73
                servers = Some(
                    self.ingestion_transport
                        .packet_decryption_keys
                        .iter()
                        .map(|k| Server::new(ingestion_hdr.bins as usize, self.is_first, k.clone()))
                        .collect::<Result<_, _>>()
                        .map_err(AggregationError::PrioSetup)?,
                );
            }

            // Make sure all the parameters in the headers line up.
<<<<<<< HEAD
            if !ingestion_hdr.check_parameters_against_validation(&peer_validation_hdr) {
                return Err(anyhow!(
                    "ingestion header does not match peer validation header. Ingestion: {:?}\nPeer:{:?}",
                    ingestion_hdr,
                    peer_validation_hdr
                ));
            }
            if !ingestion_header
                .as_ref()
                .map(|h| h.check_parameters_against_ingestion(&ingestion_hdr))
                .unwrap_or(
                    true, /* no previous ingestion header means we pass validation */
                )
            {
                return Err(anyhow!(
                    "ingestion header parameters do not match. First ingestion header: {:?}\nSecond ingestion header:{:?}",
                    ingestion_header.unwrap(),
                    ingestion_hdr,
=======
            if !ingestion_hdr.check_parameters(&peer_validation_hdr) {
                return Err(AggregationError::HeaderMismatch(
                    ingestion_hdr,
                    peer_validation_hdr,
>>>>>>> 501bd452
                ));
            }

            if self.aggregate_share(
                servers.as_mut().unwrap(),
                &mut invalid_uuids,
                ingestion_packets,
                peer_validation_packets,
            )? {
                // Include the batch UUID only if the batch was aggregated into
                // the sum part
                included_batch_uuids.push(batch_id.to_owned());
            }
            ingestion_header.get_or_insert(ingestion_hdr);
            callback(&self.logger);
        }
        let ingestion_header = ingestion_header.unwrap();

        if let Some(collector) = self.metrics_collector {
            collector
                .packets_per_sum_part
                .with_label_values(&[self.aggregation_name])
                .set(self.total_individual_clients);

            collector
                .packets_processed
                .with_label_values(&[self.aggregation_name])
                .inc_by(self.total_individual_clients as u64);

            collector
                .bytes_processed
                .with_label_values(&[self.aggregation_name])
                .inc_by(self.bytes_processed);
        }

        // We have one Server for each packet decryption key, and each of those
        // instances could contain some accumulated shares, depending on which
        // key was used to encrypt an individual packet. We make a new Server
        // instance into which we will aggregate them all together. It doesn't
        // matter which private key we use here as we're not decrypting any
        // packets with this Server instance, just accumulating data vectors.
        let mut accumulator_server = Server::new(
            ingestion_header.bins as usize,
            self.is_first,
            self.ingestion_transport.packet_decryption_keys[0].clone(),
        )
        .map_err(AggregationError::PrioSetup)?;
        for server in servers.unwrap().iter() {
            accumulator_server
                .merge_total_shares(server.total_shares())
                .map_err(|e| AggregationError::PrioAccumulate(e.into()))?;
        }
        let sum = accumulator_server
            .total_shares()
            .iter()
            .map(|f| u32::from(*f) as i64)
            .collect();

        // Write the aggregated data back to a sum part batch.
        self.aggregation_batch.write(
            self.share_processor_signing_key,
            SumPart {
                batch_uuids: included_batch_uuids,
                name: ingestion_header.name,
                bins: ingestion_header.bins,
                epsilon: ingestion_header.epsilon,
                prime: ingestion_header.prime,
                number_of_servers: ingestion_header.number_of_servers,
                hamming_weight: ingestion_header.hamming_weight,
                sum,
                aggregation_start_time: self.aggregation_start.timestamp_millis(),
                aggregation_end_time: self.aggregation_end.timestamp_millis(),
                packet_file_digest: Vec::new(),
                total_individual_clients: self.total_individual_clients,
            },
            invalid_uuids.into_iter().map(|u| InvalidPacket { uuid: u }),
        )?;

        Ok(())
    }

    /// Aggregate the batch for the provided batch_id into the provided server.
    /// The UUIDs of packets for which aggregation fails are recorded in the
    /// provided invalid_uuids vector. Returns `Ok(true)` if `ingestion_packets`
    /// were aggregated into the server, `Ok(false)` if `ingestion_packets` was
    /// rejected (in which case other batches in the aggregation window should
    /// still be summed) and `Err` if something went wrong (in which case the
    /// overall aggregation should be aborted).
    fn aggregate_share(
        &mut self,
        servers: &mut Vec<Server<FieldPriov2>>,
        invalid_uuids: &mut Vec<Uuid>,
        ingestion_packets: Vec<IngestionDataSharePacket>,
        peer_validation_packets: Vec<ValidationPacket>,
    ) -> Result<bool, AggregationError> {
        // We can't be sure that the peer validation, own validation and
        // ingestion batches contain all the same packets or that they are in
        // the same order. There could also be duplicate packets. Compared to
        // the ingestion packets, the validation packets are small (they only
        // contain a UUID and three i64s), so we construct a hashmap of the
        // validation batches, mapping packet UUID to a ValidationPacket, then
        // iterate over the ingestion packets. For each ingestion packet, if we
        // have the corresponding validation packets and the proofs are good, we
        // accumulate. Otherwise we drop the packet and move on.
        let peer_validation_packets: HashMap<Uuid, ValidationPacket> = peer_validation_packets
            .into_iter()
            .map(|p| (p.uuid, p))
            .collect();

        // Keep track of the ingestion packets we have seen so we can reject
        // duplicates.
        let mut processed_ingestion_packets = HashSet::new();

        // Convert ingestion packets into validation packets; if we can't
        // decrypt a packet, drop/skip the entire ingestion batch without
        // error. (Other errors are reported to the caller as normal & will
        // cause the entire aggregation batch to fail.)
        let mut ingestion_and_own_validation_packets = Vec::new();
        for ingestion_packet in ingestion_packets {
            match ingestion_packet.generate_validation_packet(servers) {
                Ok(p) => ingestion_and_own_validation_packets.push((ingestion_packet, p)),
                Err(e) => {
                    if let IntakeError::PacketDecryption(packet_uuid) = e {
                        // This ingestion batch contains a packet that can't be
                        // decrypted. Ignore the entire ingestion batch, on the
                        // assumption that our peer will do the same, since we
                        // also wouldn't have been able to produce a peer
                        // validation batch from this ingestion batch.
                        warn!(self.logger, "Skipping ingestion batch due to undecryptable packet";
                            event::PACKET_UUID => packet_uuid.to_string());
                        return Ok(false);
                    }
                    return Err(AggregationError::Intake(e));
                }
            }
        }

        // Borrowing distinct parts of a struct works, but not under closures:
        // https://github.com/rust-lang/rust/issues/53488
        // The workaround is to borrow or copy fields outside the closure.
        let logger = &self.logger;

        for (ingestion_packet, own_validation_packet) in ingestion_and_own_validation_packets {
            // Ignore duplicate packets
            if processed_ingestion_packets.contains(&ingestion_packet.uuid) {
                warn!(
                    logger, "Ignoring duplicate packet";
                    event::PACKET_UUID => ingestion_packet.uuid.to_string()
                );
                continue;
            }

            // Make sure we a peer validation packet matching the ingestion packet.
            let peer_validation_packet = match peer_validation_packets.get(&ingestion_packet.uuid) {
                Some(p) => p,
                None => {
                    warn!(
                        logger, "No peer validation packet";
                        event::PACKET_UUID => ingestion_packet.uuid.to_string()
                    );
                    invalid_uuids.push(ingestion_packet.uuid);
                    continue;
                }
            };

            processed_ingestion_packets.insert(ingestion_packet.uuid);

            let mut did_aggregate_shares = false;
            let mut last_err = None;
            for server in servers.iter_mut() {
                match server.aggregate(
                    &ingestion_packet.encrypted_payload,
                    &VerificationMessage::try_from(peer_validation_packet)
                        .map_err(AggregationError::InvalidVerification)?,
                    &VerificationMessage::try_from(&own_validation_packet)
                        .map_err(AggregationError::InvalidVerification)?,
                ) {
                    Ok(valid) => {
                        if !valid {
                            warn!(
                                logger, "Rejecting packet due to invalid proof";
                                event::PACKET_UUID => peer_validation_packet.uuid.to_string(),
                            );
                            invalid_uuids.push(peer_validation_packet.uuid);
                        }
                        self.total_individual_clients += 1;
                        self.bytes_processed += ingestion_packet.encrypted_payload.len() as u64;

                        did_aggregate_shares = true;
                        break;
                    }
                    Err(e) => {
                        last_err = Some(e);
                        continue;
                    }
                }
            }
            if !did_aggregate_shares {
                match last_err {
                    Some(e) => return Err(AggregationError::Validation(e.into())),
                    None => {
                        return Err(AggregationError::Validation(anyhow::anyhow!(
                            "unknown validation error"
                        )))
                    }
                }
            }
        }

        if let Some(collector) = self.metrics_collector {
            collector
                .packets_per_batch
                .with_label_values(&[self.aggregation_name])
                .set(processed_ingestion_packets.len() as i64);
        }

        Ok(true)
    }
}<|MERGE_RESOLUTION|>--- conflicted
+++ resolved
@@ -30,7 +30,9 @@
     #[error(
         "ingestion header does not match peer validation header. Ingestion: {0:?}\nPeer:{1:?}"
     )]
-    HeaderMismatch(IngestionHeader, ValidationHeader),
+    IngestionValidationHeaderMismatch(IngestionHeader, ValidationHeader),
+    #[error("ingestion header parameters do not match. First ingestion header: {0:?}\nSecond ingestion header:{1:?}")]
+    IngestionIngestionHeaderMismatch(IngestionHeader, IngestionHeader),
     #[error("error setting up Prio server: {0}")]
     PrioSetup(prio::server::ServerError),
     #[error("error accumulating shares: {0}")]
@@ -54,9 +56,9 @@
             AggregationError::EmptyBatchesAndDates => false,
             // These indicate an issue with the peer server's validation message. Retries are not
             // necessary in this case.
-            AggregationError::HeaderMismatch(_, _) | AggregationError::InvalidVerification(_) => {
-                false
-            }
+            AggregationError::IngestionValidationHeaderMismatch(_, _)
+            | AggregationError::IngestionIngestionHeaderMismatch(_, _)
+            | AggregationError::InvalidVerification(_) => false,
             // libprio-rs errors may be due to getrandom failures.
             AggregationError::PrioSetup(_)
             | AggregationError::PrioAccumulate(_)
@@ -198,12 +200,10 @@
             }
 
             // Make sure all the parameters in the headers line up.
-<<<<<<< HEAD
             if !ingestion_hdr.check_parameters_against_validation(&peer_validation_hdr) {
-                return Err(anyhow!(
-                    "ingestion header does not match peer validation header. Ingestion: {:?}\nPeer:{:?}",
+                return Err(AggregationError::IngestionValidationHeaderMismatch(
                     ingestion_hdr,
-                    peer_validation_hdr
+                    peer_validation_hdr,
                 ));
             }
             if !ingestion_header
@@ -213,16 +213,9 @@
                     true, /* no previous ingestion header means we pass validation */
                 )
             {
-                return Err(anyhow!(
-                    "ingestion header parameters do not match. First ingestion header: {:?}\nSecond ingestion header:{:?}",
+                return Err(AggregationError::IngestionIngestionHeaderMismatch(
                     ingestion_header.unwrap(),
                     ingestion_hdr,
-=======
-            if !ingestion_hdr.check_parameters(&peer_validation_hdr) {
-                return Err(AggregationError::HeaderMismatch(
-                    ingestion_hdr,
-                    peer_validation_hdr,
->>>>>>> 501bd452
                 ));
             }
 
