--- conflicted
+++ resolved
@@ -53,7 +53,7 @@
     }
   }
 }
-<<<<<<< HEAD
+
 peer_share_processor_manifest_base_url = "en-analytics.cancer.gov"
 portal_server_manifest_base_url        = "manifest.enpa-pha.io"
 is_first                               = false
@@ -69,15 +69,5 @@
   min_node_count : 4
   max_node_count : 5
 }
-=======
-peer_share_processor_manifest_base_url    = "en-analytics.cancer.gov"
-portal_server_manifest_base_url           = "manifest.enpa-pha.io"
-is_first                                  = false
-use_aws                                   = false
-aggregation_period                        = "8h"
-aggregation_grace_period                  = "4h"
-workflow_manager_version                  = "0.6.1"
-facilitator_version                       = "0.6.1"
-pushgateway                               = "prometheus-pushgateway.monitoring:9091"
+
 prometheus_server_persistent_disk_size_gb = 1000
->>>>>>> 3ac50ce2
