environment     = "stg-us-pha"
state_bucket    = "stg-us-pha-us-west1-prio-terraform"
gcp_region      = "us-west1"
gcp_project     = "prio-staging-us"
localities      = ["narnia", "gondor", "asgard"]
aws_region      = "us-west-1"
manifest_domain = "isrg-prio.org"
managed_dns_zone = {
  name        = "manifests"
  gcp_project = "prio-bringup-290620"
}
ingestors = {
  ingestor-1 = {
    manifest_base_url = "storage.googleapis.com/prio-stg-us-facil-manifests/singleton-ingestor"
    localities = {
      narnia = {
        min_intake_worker_count    = 1
        max_intake_worker_count    = 3
        min_aggregate_worker_count = 1
        max_aggregate_worker_count = 3
      }
      gondor = {
        min_intake_worker_count    = 1
        max_intake_worker_count    = 3
        min_aggregate_worker_count = 1
        max_aggregate_worker_count = 3
        pure_gcp                   = true
      }
      asgard = {
        min_intake_worker_count    = 1
        max_intake_worker_count    = 3
        min_aggregate_worker_count = 1
        max_aggregate_worker_count = 3
        pure_gcp                   = true
      }
    }
  }
  ingestor-2 = {
    manifest_base_url = "storage.googleapis.com/prio-stg-us-facil-manifests/singleton-ingestor"
    localities = {
      narnia = {
        min_intake_worker_count    = 1
        max_intake_worker_count    = 3
        min_aggregate_worker_count = 1
        max_aggregate_worker_count = 3
      }
      gondor = {
        min_intake_worker_count    = 1
        max_intake_worker_count    = 3
        min_aggregate_worker_count = 1
        max_aggregate_worker_count = 3
        pure_gcp                   = true
      }
      asgard = {
        min_intake_worker_count    = 1
        max_intake_worker_count    = 3
        min_aggregate_worker_count = 1
        max_aggregate_worker_count = 3
        pure_gcp                   = true
      }
    }
  }
}
cluster_settings = {
  initial_node_count  = 2
  min_node_count      = 0
  max_node_count      = 3
  gcp_machine_type    = "e2-standard-2"
  aws_machine_types   = ["t3.medium"]
  eks_cluster_version = "1.22"
  # https://docs.aws.amazon.com/eks/latest/userguide/managing-vpc-cni.html
  eks_vpc_cni_addon_version = "v1.11.4-eksbuild.1"
  # https://docs.aws.amazon.com/eks/latest/userguide/managing-ebs-csi.html#updating-ebs-csi-eks-add-on
  eks_ebs_csi_addon_version = "v1.13.0-eksbuild.2"
  # https://github.com/kubernetes/autoscaler/releases/tag/cluster-autoscaler-1.22.1
  eks_cluster_autoscaler_version = "k8s.gcr.io/autoscaling/cluster-autoscaler:v1.22.1"
}
test_peer_environment = {
  env_with_ingestor    = "stg-us-facil"
  env_without_ingestor = "stg-us-pha"
}
is_first                 = true
use_aws                  = true
<<<<<<< HEAD
workflow_manager_version = "0.6.78"
facilitator_version      = "0.6.78"
key_rotator_version      = "0.6.78"
=======
workflow_manager_version = "0.6.77"
facilitator_version      = "0.6.77"
key_rotator_version      = "0.6.77"
>>>>>>> 4ef58536
victorops_routing_key    = "prio-staging"

intake_max_age             = "75m"
default_aggregation_period = "30m"

default_peer_share_processor_manifest_base_url = "storage.googleapis.com/prio-stg-us-facil-manifests"
default_portal_server_manifest_base_url        = "isrg-prio-stg-us-pha-manifest.s3.amazonaws.com/portal-server"

key_rotator_schedule           = "*/10 * * * *" // once per ten minutes
enable_key_rotation_localities = ["*"]
batch_signing_key_rotation_policy = {
  create_min_age   = "6480h" // 6480 hours = 9 months (w/ 30-day months, 24-hour days)
  primary_min_age  = "6h"    // 6 hours
  delete_min_age   = "9360h" // 9360 hours = 13 months (w/ 30-day months, 24-hour days)
  delete_min_count = 2
}

single_object_validation_batch_localities = ["gondor", "narnia"]

prometheus_helm_chart_version           = "15.9.0"
grafana_helm_chart_version              = "6.20.5"
cloudwatch_exporter_helm_chart_version  = "0.22.0"
stackdriver_exporter_helm_chart_version = "2.2.0"

allowed_aws_account_ids = ["183375168988"]<|MERGE_RESOLUTION|>--- conflicted
+++ resolved
@@ -81,15 +81,9 @@
 }
 is_first                 = true
 use_aws                  = true
-<<<<<<< HEAD
 workflow_manager_version = "0.6.78"
 facilitator_version      = "0.6.78"
 key_rotator_version      = "0.6.78"
-=======
-workflow_manager_version = "0.6.77"
-facilitator_version      = "0.6.77"
-key_rotator_version      = "0.6.77"
->>>>>>> 4ef58536
 victorops_routing_key    = "prio-staging"
 
 intake_max_age             = "75m"
