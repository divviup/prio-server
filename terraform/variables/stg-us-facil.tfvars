environment     = "stg-us-facil"
state_bucket    = "stg-us-facil-us-west1-prio-terraform"
gcp_region      = "us-west1"
gcp_project     = "prio-staging-us"
localities      = ["narnia", "gondor", "asgard"]
aws_region      = "us-west-1"
manifest_domain = "isrg-prio.org"
managed_dns_zone = {
  name        = "manifests"
  gcp_project = "prio-bringup-290620"
}
ingestors = {
  ingestor-1 = {
    manifest_base_url = "storage.googleapis.com/prio-stg-us-facil-manifests/singleton-ingestor"
    localities = {
      narnia = {
        min_intake_worker_count    = 1
        max_intake_worker_count    = 3
        min_aggregate_worker_count = 1
        max_aggregate_worker_count = 3
      }
      gondor = {
        min_intake_worker_count    = 2
        max_intake_worker_count    = 3
        min_aggregate_worker_count = 1
        max_aggregate_worker_count = 3
        pure_gcp                   = true
      }
      asgard = {
        min_intake_worker_count    = 1
        max_intake_worker_count    = 3
        min_aggregate_worker_count = 1
        max_aggregate_worker_count = 3
        pure_gcp                   = true
      }
    }
  }
  ingestor-2 = {
    manifest_base_url = "storage.googleapis.com/prio-stg-us-facil-manifests/singleton-ingestor"
    localities = {
      narnia = {
        min_intake_worker_count    = 1
        max_intake_worker_count    = 3
        min_aggregate_worker_count = 1
        max_aggregate_worker_count = 3
      }
      gondor = {
        min_intake_worker_count    = 2
        max_intake_worker_count    = 3
        min_aggregate_worker_count = 1
        max_aggregate_worker_count = 3
        pure_gcp                   = true
      }
      asgard = {
        min_intake_worker_count    = 1
        max_intake_worker_count    = 3
        min_aggregate_worker_count = 1
        max_aggregate_worker_count = 3
        pure_gcp                   = true
      }
    }
  }
}
cluster_settings = {
  initial_node_count = 2
  min_node_count     = 0
  max_node_count     = 3
  gcp_machine_type   = "e2-standard-2"
  aws_machine_types  = []
}
test_peer_environment = {
  env_with_ingestor    = "stg-us-facil"
  env_without_ingestor = "stg-us-pha"
}
is_first                 = false
use_aws                  = false
<<<<<<< HEAD
workflow_manager_version = "0.6.78"
facilitator_version      = "0.6.78"
key_rotator_version      = "0.6.78"
=======
workflow_manager_version = "0.6.77"
facilitator_version      = "0.6.77"
key_rotator_version      = "0.6.77"
>>>>>>> 4ef58536
victorops_routing_key    = "prio-staging"

intake_max_age             = "75m"
default_aggregation_period = "30m"

default_peer_share_processor_manifest_base_url = "isrg-prio-stg-us-pha-manifest.s3.amazonaws.com"
default_portal_server_manifest_base_url        = "storage.googleapis.com/prio-stg-us-facil-manifests/portal-server"

key_rotator_schedule           = "*/10 * * * *" // once per ten minutes
enable_key_rotation_localities = ["*"]
batch_signing_key_rotation_policy = {
  create_min_age   = "6480h" // 6480 hours = 9 months (w/ 30-day months, 24-hour days)
  primary_min_age  = "6h"    // 6 hours
  delete_min_age   = "9360h" // 9360 hours = 13 months (w/ 30-day months, 24-hour days)
  delete_min_count = 2
}

single_object_validation_batch_localities = ["gondor", "narnia"]

prometheus_helm_chart_version           = "15.9.0"
grafana_helm_chart_version              = "6.20.5"
cloudwatch_exporter_helm_chart_version  = "0.22.0"
stackdriver_exporter_helm_chart_version = "2.2.0"

allowed_aws_account_ids = ["183375168988"]<|MERGE_RESOLUTION|>--- conflicted
+++ resolved
@@ -74,15 +74,9 @@
 }
 is_first                 = false
 use_aws                  = false
-<<<<<<< HEAD
 workflow_manager_version = "0.6.78"
 facilitator_version      = "0.6.78"
 key_rotator_version      = "0.6.78"
-=======
-workflow_manager_version = "0.6.77"
-facilitator_version      = "0.6.77"
-key_rotator_version      = "0.6.77"
->>>>>>> 4ef58536
 victorops_routing_key    = "prio-staging"
 
 intake_max_age             = "75m"
