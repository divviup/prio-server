--- conflicted
+++ resolved
@@ -46,15 +46,9 @@
 is_first                 = false
 use_aws                  = true
 pure_gcp                 = true
-<<<<<<< HEAD
 workflow_manager_version = "0.6.78"
 facilitator_version      = "0.6.78"
 key_rotator_version      = "0.6.78"
-=======
-workflow_manager_version = "0.6.77"
-facilitator_version      = "0.6.77"
-key_rotator_version      = "0.6.77"
->>>>>>> 4ef58536
 victorops_routing_key    = "prio-staging"
 
 default_aggregation_period       = "30m"
