--- conflicted
+++ resolved
@@ -319,16 +319,9 @@
   resource_prefix  = "prio-${var.environment}"
   gcp_region       = var.gcp_region
   gcp_project      = var.gcp_project
-<<<<<<< HEAD
-  machine_type     = var.machine_type
-  network          = google_compute_network.network.self_link
-  base_subnet      = local.cluster_subnet_block
-  cluster_settings = var.cluster_settings
-=======
   cluster_settings = var.cluster_settings
   network          = google_compute_network.network.self_link
   base_subnet      = local.cluster_subnet_block
->>>>>>> 6d6e4de0
 
   depends_on = [
     google_project_service.compute,
