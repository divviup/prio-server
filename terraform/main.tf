variable "environment" {
  type = string
}

variable "gcp_region" {
  type = string
}

variable "gcp_project" {
  type = string
}

variable "use_aws" {
  type    = bool
  default = false
}

variable "pure_gcp" {
  type        = bool
  default     = false
  description = <<DESCRIPTION
A data share processor that runs on GCP (i.e., use_aws=false) will still manage
some resources in AWS (IAM roles) _unless_ this variable is set to true.
DESCRIPTION
}

variable "aws_region" {
  type = string
}

variable "allowed_aws_account_ids" {
  type    = list(string)
  default = null
}

variable "localities" {
  type = list(string)
}

variable "ingestors" {
  type = map(object({
    manifest_base_url = string
    localities = map(object({
      intake_worker_count     = optional(number) # Deprecated: set {min,max}_intake_worker_count instead.
      min_intake_worker_count = optional(number)
      max_intake_worker_count = optional(number)

      aggregate_worker_count     = optional(number) # Deprecated: set {min,max}_aggregate_worker_count instead.
      min_aggregate_worker_count = optional(number)
      max_aggregate_worker_count = optional(number)

      peer_share_processor_manifest_base_url = optional(string)
      portal_server_manifest_base_url        = optional(string)
      aggregation_period                     = optional(string)
      aggregation_grace_period               = optional(string)

      pure_gcp = optional(bool)
    }))
  }))
  description = <<DESCRIPTION
Map of ingestor names to per-ingestor configuration.
peer_share_processor_manifest_base_url is optional and overrides
default_peer_share_processor_manifest_base_url for the locality.
portal_server_manifest_base_url is optional and overrides
default_portal_server_manifest_base_url for the locality.
aggregation_period and aggregation_grace_period values are optional and override
default_aggregation_period and default_aggregation_grace_period, respectively,
for the locality. The values should be strings parseable by Go's
time.ParseDuration.
DESCRIPTION
}

variable "manifest_domain" {
  type        = string
  description = "Domain (plus optional relative path) to which this environment's global and specific manifests should be uploaded."
}

variable "managed_dns_zone" {
  type = object({
    name        = string
    gcp_project = string
  })
  default = {
    name        = ""
    gcp_project = ""
  }
}

variable "test_peer_environment" {
  type = object({
    env_with_ingestor    = string
    env_without_ingestor = string
  })
  default = {
    env_with_ingestor    = ""
    env_without_ingestor = ""
  }
  description = <<DESCRIPTION
Describes a pair of data share processor environments set up to test against
each other. One environment, named in "env_with_ingestor", hosts fake
ingestion servers writing ingestion batches to both environments, as well as
validators that check that the eventual sums match the data in the ingestion
batches. The other environment, named in "env_without_ingestor", has no fake
ingestion servers or validators.

This variable should not be specified in production deployments.
DESCRIPTION
}

variable "is_first" {
  type        = bool
  default     = false
  description = "Whether the data share processors created by this environment are \"first\" or \"PHA servers\""
}

variable "intake_max_age" {
  type        = string
  default     = "6h"
  description = <<DESCRIPTION
Maximum age of ingestion batches for workflow-manager to schedule intake tasks
for. The value should be a string parseable by Go's time.ParseDuration.
DESCRIPTION
}

variable "default_aggregation_period" {
  type        = string
  default     = "3h"
  description = <<DESCRIPTION
Aggregation period used by workflow manager if none is provided by the locality
configuration. The value should be a string parseable by Go's
time.ParseDuration.
DESCRIPTION
}

variable "default_aggregation_grace_period" {
  type        = string
  default     = "1h"
  description = <<DESCRIPTION
Aggregation grace period used by workflow manager if none is provided by the locality
configuration. The value should be a string parseable by Go's
time.ParseDuration.
DESCRIPTION
}

variable "default_peer_share_processor_manifest_base_url" {
  type        = string
  description = <<DESCRIPTION
Base URL relative to which the peer share processor's manifests can be found, if
none is provided by the locality configuration.
DESCRIPTION
}

variable "default_portal_server_manifest_base_url" {
  type        = string
  description = <<DESCRIPTION
Base URL relative to which the portal server's manifests can be found, if none
is provided by the locality configuration.
DESCRIPTION
}

variable "pushgateway" {
  type        = string
  default     = "prometheus-pushgateway.monitoring:9091"
  description = "The location of a pushgateway in host:port form. Set to prometheus-pushgateway.default:9091 to enable metrics"
}

variable "container_registry" {
  type    = string
  default = "letsencrypt"
}

variable "workflow_manager_image" {
  type    = string
  default = "prio-workflow-manager"
}

variable "workflow_manager_version" {
  type    = string
  default = "latest"
}

variable "facilitator_image" {
  type    = string
  default = "prio-facilitator"
}

variable "facilitator_version" {
  type    = string
  default = "latest"
}

variable "key_rotator_image" {
  type    = string
  default = "prio-key-rotator"
}

variable "key_rotator_version" {
  type    = string
  default = "latest"
}

variable "prometheus_server_persistent_disk_size_gb" {
  type = number
  # This is quite high, but it's the minimum for GCE regional disks
  default = 200
}

variable "victorops_routing_key" {
  type        = string
  default     = "bogus-routing-key"
  description = "VictorOps/Splunk OnCall routing key for prometheus-alertmanager"
}

variable "batch_signing_key_rotation_policy" {
  type = object({
    create_min_age   = string
    primary_min_age  = string
    delete_min_age   = string
    delete_min_count = number
  })
  default = {
    create_min_age   = "6480h" // 6480 hours = 9 months (w/ 30-day months, 24-hour days)
    primary_min_age  = "168h"  // 168 hours = 1 week (w/ 24-hour days)
    delete_min_age   = "9360h" // 9360 hours = 13 months (w/ 30-day months, 24-hour days)
    delete_min_count = 2
  }
}

variable "packet_encryption_key_rotation_policy" {
  type = object({
    create_min_age   = string
    primary_min_age  = string
    delete_min_age   = string
    delete_min_count = number
  })
  default = {
<<<<<<< HEAD
    create_min_age   = "168h" // 168 hours = 1 week (w/ 24-hour days)  // TODO: revert to 6480 hours = 9 months (w/ 30-day months, 24-hour days)
    primary_min_age  = "23h"
=======
    create_min_age   = "6480h" // 6480 hours = 9 months (w/ 30-day months, 24-hour days)
    primary_min_age  = "0"
>>>>>>> 68547e1c
    delete_min_age   = "9360h" // 9360 hours = 13 months (w/ 30-day months, 24-hour days)
    delete_min_count = 2
  }
}

variable "key_rotator_schedule" {
  type    = string
  default = "0 20 * * MON-THU" # 8 PM (UTC) daily, Monday thru Thursday
}

variable "enable_key_rotation_localities" {
  type    = list(string)
  default = []
}

variable "prometheus_helm_chart_version" {
  type = string
  # The default is the empty string, which uses the latest available version at
  # the time of apply
  default = ""
}

variable "grafana_helm_chart_version" {
  type    = string
  default = ""
}

variable "cloudwatch_exporter_helm_chart_version" {
  type    = string
  default = ""
}

variable "stackdriver_exporter_helm_chart_version" {
  type    = string
  default = ""
}

variable "single_object_validation_batch_localities" {
  type        = list(string)
  default     = []
  description = <<DESCRIPTION
A set of localities where single-object validation batches are generated.
(Other localities use the "old" three-object format.) The special value "*"
indicates that all localities should generate single-object validation batches.
DESCRIPTION
}

variable "state_bucket" {
  type        = string
  description = <<DESCRIPTION
The name of the GCS bucket that Terraform's state is stored in, for access
to outputs from the cluster_bootstrap stage.
DESCRIPTION
}

variable "cluster_settings" {
  type = object({
    initial_node_count             = number
    min_node_count                 = number
    max_node_count                 = number
    gcp_machine_type               = string
    aws_machine_types              = list(string)
    eks_cluster_version            = optional(string)
    eks_vpc_cni_addon_version      = optional(string)
    eks_ebs_csi_addon_version      = optional(string)
    eks_cluster_autoscaler_version = optional(string)
  })
  description = <<DESCRIPTION
Settings for the Kubernetes cluster.

  - `initial_node_count` is the initial number of worker nodes to provision
  - `min_node_count` is the minimum number of worker nodes
  - `max_node_count` is the maximum number of worker nodes
  - `gcp_machine_type` is the type and size of VM to use as worker nodes in GKE
    clusters
  - `aws_machine_types` is the types and sizes of VMs to use as worker nodes in
    EKS clusters
  - `eks_cluster_version` is the Amazon EKS Kubernetes version to use. See
    https://docs.aws.amazon.com/eks/latest/userguide/kubernetes-versions.html
    for available versions. Only used in EKS clusters.
  - `eks_vpc_cni_addon_version` is the Amazon VPC CNI add-on version to use. See
    https://docs.aws.amazon.com/eks/latest/userguide/managing-vpc-cni.html for
    available versions. Only used in EKS clusters.
  - `eks_ebs_csi_addon_version` is the Amazon EBS CSI driver add-on version to
    use. See https://github.com/kubernetes-sigs/aws-ebs-csi-driver/releases for
    available versions. Only used in EKS clusters.
  - `eks_cluster_autoscaler_version` is the version of the Kubernetes cluster
    autoscaler to use. The version must match the minor version of Kubernetes.
    See https://github.com/kubernetes/autoscaler/releases for available
    versions. Only used in EKS clusters.

Note that on AWS, there will always be at least three worker nodes in an "on
demand" node pool, and the `{min,max}_node_count` values only govern the size of
an additional "spot" node pool.
DESCRIPTION
}

variable "role_permissions_boundary_policy_arn" {
  type        = string
  default     = null
  description = <<-DESCRIPTION
  Optional AWS IAM policy ARN, to be used as the permissions boundary policy
  on any IAM roles created for a non-pure GCP environment.
  DESCRIPTION
}

variable "enable_heap_profiles" {
  type        = bool
  default     = false
  description = <<-DESCRIPTION
  If true, set up an NFS server, and have Go language CronJob pods save heap
  profiles to an NFS volume.
  DESCRIPTION
}

terraform {
  backend "gcs" {}

  required_version = ">= 1.3.1"

  required_providers {
    aws = {
      source  = "hashicorp/aws"
      version = "4.34.0"
    }
    google = {
      source = "hashicorp/google"
      # Keep this version in sync with provider google-beta
      version = "4.39.0"
    }
    google-beta = {
      source = "hashicorp/google-beta"
      # Keep this version in sync with provider google
      version = "4.39.0"
    }
    helm = {
      source  = "hashicorp/helm"
      version = "2.7.0"
    }
    http = {
      source  = "hashicorp/http"
      version = "3.1.0"
    }
    kubernetes = {
      source  = "hashicorp/kubernetes"
      version = "2.14.0"
    }
    null = {
      source  = "hashicorp/null"
      version = "3.1.1"
    }
    random = {
      source  = "hashicorp/random"
      version = "3.4.3"
    }
    kubectl = {
      source  = "gavinbunney/kubectl"
      version = "1.14.0"
    }
    external = {
      source  = "hashicorp/external"
      version = "2.2.2"
    }
  }
}

data "terraform_remote_state" "state" {
  backend = "gcs"

  workspace = "${var.environment}-${var.gcp_region}"

  config = {
    bucket = "${var.environment}-${var.gcp_region}-prio-terraform"
  }
}

data "google_project" "current" {}
data "google_client_config" "current" {}
data "aws_caller_identity" "current" {}

provider "google" {
  # This will use "Application Default Credentials". Run `gcloud auth
  # application-default login` to generate them.
  # https://www.terraform.io/docs/providers/google/guides/provider_reference.html#credentials
  region  = var.gcp_region
  project = var.gcp_project
}

provider "google-beta" {
  region  = var.gcp_region
  project = var.gcp_project
}

# AWS provider credentials come from environment variables set by the `aws-mfa`
# script
provider "aws" {
  # aws_s3_bucket resources will be created in the region specified in this
  # provider.
  # https://github.com/hashicorp/terraform/issues/12512
  region              = var.aws_region
  allowed_account_ids = var.allowed_aws_account_ids

  default_tags {
    tags = {
      "prio-env" = var.environment
    }
  }
}

provider "kubernetes" {
  host                   = local.kubernetes_cluster.endpoint
  cluster_ca_certificate = base64decode(local.kubernetes_cluster.certificate_authority_data)
  token                  = local.kubernetes_cluster.token
}

provider "helm" {
  kubernetes {
    host                   = local.kubernetes_cluster.endpoint
    cluster_ca_certificate = base64decode(local.kubernetes_cluster.certificate_authority_data)
    token                  = local.kubernetes_cluster.token
  }
}

# We use provider kubectl to manage Kubernetes manifests, as a workaround for an
# issue in hashicorp/kubernetes:
# https://github.com/hashicorp/terraform-provider-kubernetes/issues/1380
provider "kubectl" {
  host                   = local.kubernetes_cluster.endpoint
  cluster_ca_certificate = base64decode(local.kubernetes_cluster.certificate_authority_data)
  token                  = local.kubernetes_cluster.token
}

module "manifest_gcp" {
  source                  = "./modules/manifest_gcp"
  count                   = var.use_aws ? 0 : 1
  environment             = var.environment
  gcp_region              = var.gcp_region
  global_manifest_content = local.global_manifest
  managed_dns_zone        = var.managed_dns_zone
}

module "manifest_aws" {
  source                  = "./modules/manifest_aws"
  count                   = var.use_aws ? 1 : 0
  environment             = var.environment
  global_manifest_content = local.global_manifest
}

module "eks" {
  source           = "./modules/eks"
  count            = var.use_aws ? 1 : 0
  environment      = var.environment
  aws_region       = var.aws_region
  cluster_settings = var.cluster_settings
}

# While we create a distinct data share processor for each (ingestor, locality)
# pair, we only create one packet decryption key for each locality, and use it
# for all ingestors. Since the secret must be in a namespace and accessible
# from all of our data share processors, that means all data share processors
# associated with a given ingestor must be in a single Kubernetes namespace,
# which we create here and pass into the data share processor module.
resource "kubernetes_namespace" "namespaces" {
  for_each = toset(var.localities)
  metadata {
    name = each.key
    annotations = {
      environment = var.environment
    }
  }
}

resource "kubernetes_secret" "ingestion_packet_decryption_keys" {
  for_each = toset(var.localities)
  metadata {
    name      = "${var.environment}-${each.key}-ingestion-packet-decryption-key"
    namespace = kubernetes_namespace.namespaces[each.key].metadata[0].name
  }

  data = {
    # See comment on batch_signing_key, in modules/kubernetes/kubernetes.tf,
    # about the initial value and the lifecycle block here.
    secret_key = "not-a-real-key"
  }

  lifecycle {
    ignore_changes = [
      data
    ]
  }
}

# We will receive ingestion batches from multiple ingestion servers for each
# locality. We create a distinct data share processor for each (locality,
# ingestor) pair. e.g., "us-pa-apple" processes data for Pennsylvanians received
# from Apple's server, and "us-az-g-enpa" processes data for Arizonans received
# from Google's server.
# We take the set product of localities x ingestor names to get the config
# values for all the data share processors we need to create.
locals {
  locality_ingestor_pairs = {
    for pair in setproduct(toset(var.localities), keys(var.ingestors)) :
    "${pair[0]}-${pair[1]}" => {
      ingestor                                = pair[1]
      locality                                = pair[0]
      kubernetes_namespace                    = kubernetes_namespace.namespaces[pair[0]].metadata[0].name
      packet_decryption_key_kubernetes_secret = kubernetes_secret.ingestion_packet_decryption_keys[pair[0]].metadata[0].name
      ingestor_manifest_base_url              = var.ingestors[pair[1]].manifest_base_url
      min_intake_worker_count = coalesce(
        var.ingestors[pair[1]].localities[pair[0]].min_intake_worker_count,
        var.ingestors[pair[1]].localities[pair[0]].intake_worker_count
      )
      max_intake_worker_count = coalesce(
        var.ingestors[pair[1]].localities[pair[0]].max_intake_worker_count,
        var.ingestors[pair[1]].localities[pair[0]].intake_worker_count
      )
      min_aggregate_worker_count = coalesce(
        var.ingestors[pair[1]].localities[pair[0]].min_aggregate_worker_count,
        var.ingestors[pair[1]].localities[pair[0]].aggregate_worker_count
      )
      max_aggregate_worker_count = coalesce(
        var.ingestors[pair[1]].localities[pair[0]].max_aggregate_worker_count,
        var.ingestors[pair[1]].localities[pair[0]].aggregate_worker_count
      )
      peer_share_processor_manifest_base_url = coalesce(
        var.ingestors[pair[1]].localities[pair[0]].peer_share_processor_manifest_base_url,
        var.default_peer_share_processor_manifest_base_url
      )
      portal_server_manifest_base_url = coalesce(
        var.ingestors[pair[1]].localities[pair[0]].portal_server_manifest_base_url,
        var.default_portal_server_manifest_base_url
      )
      aggregation_period = coalesce(
        var.ingestors[pair[1]].localities[pair[0]].aggregation_period,
        var.default_aggregation_period
      )
      aggregation_grace_period = coalesce(
        var.ingestors[pair[1]].localities[pair[0]].aggregation_grace_period,
        var.default_aggregation_grace_period
      )
      pure_gcp = coalesce(
        var.ingestors[pair[1]].localities[pair[0]].pure_gcp,
        var.pure_gcp
      )
    }
  }
  # Are we in a paired env deploy that uses a test ingestor?
  deployment_has_ingestor = lookup(var.test_peer_environment, "env_with_ingestor", "") == "" ? false : true
  # Does this specific environment home the ingestor?
  is_env_with_ingestor = local.deployment_has_ingestor && lookup(var.test_peer_environment, "env_with_ingestor", "") == var.environment ? true : false

  global_manifest = jsonencode({
    format = 1
    server-identity = {
      aws-account-id            = tonumber(data.aws_caller_identity.current.account_id)
      gcp-service-account-id    = var.use_aws ? null : tostring(google_service_account.sum_part_bucket_writer.unique_id)
      gcp-service-account-email = google_service_account.sum_part_bucket_writer.email
    }
  })

  manifest = var.use_aws ? {
    bucket         = module.manifest_aws[0].bucket
    bucket_url     = module.manifest_aws[0].bucket_url
    base_url       = module.manifest_aws[0].base_url
    aws_bucket_arn = module.manifest_aws[0].bucket_arn
    aws_region     = var.aws_region
    } : {
    bucket         = module.manifest_gcp[0].bucket
    bucket_url     = module.manifest_gcp[0].bucket_url
    base_url       = module.manifest_gcp[0].base_url
    aws_bucket_arn = ""
    aws_region     = ""
  }

  kubernetes_cluster = var.use_aws ? {
    name                       = module.eks[0].cluster_name
    endpoint                   = module.eks[0].cluster_endpoint
    certificate_authority_data = module.eks[0].certificate_authority_data
    token                      = module.eks[0].token
    } : {
    name                       = data.google_container_cluster.cluster[0].name
    endpoint                   = "https://${data.google_container_cluster.cluster[0].endpoint}"
    certificate_authority_data = data.google_container_cluster.cluster[0].master_auth.0.cluster_ca_certificate
    token                      = data.google_client_config.current.access_token
  }
}

data "google_container_cluster" "cluster" {
  count = var.use_aws ? 0 : 1

  name     = "prio-${var.environment}-cluster"
  location = var.gcp_region
}

data "terraform_remote_state" "cluster_bootstrap" {
  backend = "gcs"
  config = {
    bucket = var.state_bucket
    prefix = "cluster-bootstrap"
  }
}

resource "google_project_iam_custom_role" "gcp_secret_writer" {
  count = var.use_aws ? 0 : 1

  role_id     = "secret_manager_secret_writer"
  title       = "Secret Writer"
  description = "Allowed to write secrets & secret versions."
  permissions = [
    "secretmanager.secrets.create",
    "secretmanager.versions.add",
  ]
}

module "kubernetes_locality" {
  for_each = toset(var.localities)
  source   = "./modules/kubernetes_locality"

  environment                           = var.environment
  container_registry                    = var.container_registry
  key_rotator_image                     = var.key_rotator_image
  key_rotator_version                   = var.key_rotator_version
  use_aws                               = var.use_aws
  gcp_project                           = var.gcp_project
  gcp_secret_writer_role_id             = var.use_aws ? "" : google_project_iam_custom_role.gcp_secret_writer[0].id
  eks_oidc_provider                     = var.use_aws ? module.eks[0].oidc_provider : { url = "", arn = "" }
  manifest_bucket                       = local.manifest
  kubernetes_namespace                  = kubernetes_namespace.namespaces[each.key].metadata[0].name
  locality                              = each.key
  ingestors                             = keys(var.ingestors)
  certificate_fqdn                      = "${kubernetes_namespace.namespaces[each.key].metadata[0].name}.${var.environment}.certificates.${var.manifest_domain}"
  pushgateway                           = var.pushgateway
  batch_signing_key_rotation_policy     = var.batch_signing_key_rotation_policy
  packet_encryption_key_rotation_policy = var.packet_encryption_key_rotation_policy
  enable_key_rotator_localities         = toset(var.enable_key_rotation_localities)
  key_rotator_schedule                  = var.key_rotator_schedule
  specific_manifest_templates           = { for v in module.data_share_processors : v.data_share_processor_name => v.specific_manifest }
  enable_heap_profiles                  = var.enable_heap_profiles
  profile_nfs_server                    = length(module.nfs_server) > 0 ? module.nfs_server[0].server : null
}

module "data_share_processors" {
  for_each                                       = local.locality_ingestor_pairs
  source                                         = "./modules/data_share_processor"
  environment                                    = var.environment
  data_share_processor_name                      = each.key
  ingestor                                       = each.value.ingestor
  use_aws                                        = var.use_aws
  pure_gcp                                       = each.value.pure_gcp
  aws_region                                     = var.aws_region
  gcp_region                                     = var.gcp_region
  gcp_project                                    = var.gcp_project
  kubernetes_namespace                           = each.value.kubernetes_namespace
  certificate_domain                             = "${var.environment}.certificates.${var.manifest_domain}"
  ingestor_manifest_base_url                     = each.value.ingestor_manifest_base_url
  packet_decryption_key_kubernetes_secret        = each.value.packet_decryption_key_kubernetes_secret
  peer_share_processor_manifest_base_url         = each.value.peer_share_processor_manifest_base_url
  remote_bucket_writer_gcp_service_account_email = google_service_account.sum_part_bucket_writer.email
  portal_server_manifest_base_url                = each.value.portal_server_manifest_base_url
  is_first                                       = var.is_first
  intake_max_age                                 = var.intake_max_age
  aggregation_period                             = each.value.aggregation_period
  aggregation_grace_period                       = each.value.aggregation_grace_period
  kms_keyring                                    = data.terraform_remote_state.cluster_bootstrap.outputs.google_kms_key_ring_id
  pushgateway                                    = var.pushgateway
  workflow_manager_image                         = var.workflow_manager_image
  workflow_manager_version                       = var.workflow_manager_version
  facilitator_image                              = var.facilitator_image
  facilitator_version                            = var.facilitator_version
  container_registry                             = var.container_registry
  min_intake_worker_count                        = each.value.min_intake_worker_count
  max_intake_worker_count                        = each.value.max_intake_worker_count
  min_aggregate_worker_count                     = each.value.min_aggregate_worker_count
  max_aggregate_worker_count                     = each.value.max_aggregate_worker_count
  eks_oidc_provider                              = var.use_aws ? module.eks[0].oidc_provider : { url = "", arn = "" }
  gcp_workload_identity_pool_provider            = local.gcp_workload_identity_pool_provider
  single_object_validation_batch_localities      = toset(var.single_object_validation_batch_localities)
  role_permissions_boundary_policy_arn           = var.role_permissions_boundary_policy_arn
  enable_heap_profiles                           = var.enable_heap_profiles
  profile_nfs_server                             = length(module.nfs_server) > 0 ? module.nfs_server[0].server : null
}

# The portal owns two sum part buckets (one for each data share processor) and
# the one for this data share processor gets configured by the portal operator
# to permit writes from this GCP service account, whose email the portal
# operator discovers in our global manifest. We use a GCP SA to write sum parts
# even if our data share processor runs on AWS.
resource "google_service_account" "sum_part_bucket_writer" {
  account_id   = "prio-${var.environment}-sum-writer"
  display_name = "prio-${var.environment}-sum-part-bucket-writer"
}

# If running in GCP, permit the service accounts for all the data share
# processors to request access and identity tokens allowing them to impersonate
# the sum part bucket writer.
resource "google_service_account_iam_member" "data_share_processors_to_sum_part_bucket_writer_token_creator" {
  for_each           = var.use_aws ? {} : module.data_share_processors
  service_account_id = google_service_account.sum_part_bucket_writer.name
  role               = "roles/iam.serviceAccountTokenCreator"
  member             = "serviceAccount:${each.value.gcp_service_account_email}"
}

# GCP services we must enable to use Workload Identity Pool
resource "google_project_service" "sts" {
  count   = var.use_aws ? 1 : 0
  service = "sts.googleapis.com"
}

resource "google_project_service" "iamcredentials" {
  count   = var.use_aws ? 1 : 0
  service = "iamcredentials.googleapis.com"
}

# If running EKS, we must create a Workload Identity Pool and Workload Identity
# Pool Provider to federate accounts.google.com with sts.amazonaws.com so that
# our data share processor AWS IAM roles will be able to impersonate the sum
# part bucket writer GCP service account.
resource "google_iam_workload_identity_pool" "aws_identity_federation" {
  count                     = var.use_aws ? 1 : 0
  provider                  = google-beta
  workload_identity_pool_id = "aws-identity-federation"
}

# A Workload Identity Pool *Provider* goes with the Workload Identity Pool and
# is bound to our AWS account ID by its numeric identifier. We don't specify any
# additional conditions or policies here, and instead use a GCP SA IAM binding
# on the sum part bucket writer.
resource "google_iam_workload_identity_pool_provider" "aws_identity_federation" {
  count                              = var.use_aws ? 1 : 0
  provider                           = google-beta
  workload_identity_pool_provider_id = "aws-identity-federation"
  workload_identity_pool_id          = google_iam_workload_identity_pool.aws_identity_federation[0].workload_identity_pool_id
  aws {
    account_id = data.aws_caller_identity.current.account_id
  }
}

resource "google_service_account_iam_binding" "data_share_processors_to_sum_part_bucket_writer_workload_identity_user" {
  count              = var.use_aws ? 1 : 0
  service_account_id = google_service_account.sum_part_bucket_writer.name
  role               = "roles/iam.workloadIdentityUser"
  # This principal allows an IAM role to impersonate the service account via the
  # Workload Identity Pool
  # https://cloud.google.com/iam/docs/access-resources-aws#impersonate
  members = [
    for v in module.data_share_processors : join("/", [
      "principalSet://iam.googleapis.com/projects",
      data.google_project.current.number,
      "locations/global/workloadIdentityPools",
      google_iam_workload_identity_pool.aws_identity_federation[0].workload_identity_pool_id,
      "attribute.aws_role/arn:aws:sts::${data.aws_caller_identity.current.account_id}:assumed-role",
      v.aws_iam_role.name,
    ])
  ]
}

locals {
  gcp_workload_identity_pool_provider = var.use_aws ? (
    join("/", [
      "//iam.googleapis.com/projects",
      data.google_project.current.number,
      "locations/global/workloadIdentityPools",
      google_iam_workload_identity_pool.aws_identity_federation[0].workload_identity_pool_id,
      "providers",
      google_iam_workload_identity_pool_provider.aws_identity_federation[0].workload_identity_pool_provider_id,
    ])
    ) : (
    ""
  )
}

module "fake_server_resources" {
  count                                = local.is_env_with_ingestor ? 1 : 0
  source                               = "./modules/fake_server_resources"
  gcp_region                           = var.gcp_region
  gcp_project                          = var.gcp_project
  environment                          = var.environment
  ingestor_pairs                       = local.locality_ingestor_pairs
  facilitator_manifest_base_url        = local.manifest.base_url
  container_registry                   = var.container_registry
  facilitator_image                    = var.facilitator_image
  facilitator_version                  = var.facilitator_version
  manifest_bucket                      = local.manifest.bucket
  other_environment                    = var.test_peer_environment.env_without_ingestor
  sum_part_bucket_writer_name          = google_service_account.sum_part_bucket_writer.name
  sum_part_bucket_writer_email         = google_service_account.sum_part_bucket_writer.email
  aggregate_queues                     = { for v in module.data_share_processors : v.data_share_processor_name => v.aggregate_queue }
  role_permissions_boundary_policy_arn = var.role_permissions_boundary_policy_arn
}

module "portal_server_resources" {
  count                        = local.deployment_has_ingestor ? 1 : 0
  source                       = "./modules/portal_server_resources"
  manifest_bucket              = local.manifest.bucket
  use_aws                      = var.use_aws
  gcp_region                   = var.gcp_region
  environment                  = var.environment
  other_environment            = local.is_env_with_ingestor ? var.test_peer_environment.env_without_ingestor : var.test_peer_environment.env_with_ingestor
  sum_part_bucket_writer_email = google_service_account.sum_part_bucket_writer.email
}

module "custom_metrics" {
  source            = "./modules/custom_metrics"
  environment       = var.environment
  use_aws           = var.use_aws
  eks_oidc_provider = var.use_aws ? module.eks[0].oidc_provider : { url = "", arn = "" }
}

# The monitoring module is disabled for now because it needs some AWS tweaks
# (wire up an EBS volume for metrics storage and forward SQS metrics into
# Prometheus). I'm commenting it out instead of putting in a count variable
# because this way we don't have to `terraform state mv` its resources into
# place when we turn it on.
module "monitoring" {
  source      = "./modules/monitoring"
  environment = var.environment
  use_aws     = var.use_aws
  gcp = {
    region  = var.gcp_region
    project = var.gcp_project
  }
  victorops_routing_key = var.victorops_routing_key
  aggregation_period    = var.default_aggregation_period
  eks_oidc_provider     = var.use_aws ? module.eks[0].oidc_provider : { url = "", arn = "" }

  prometheus_server_persistent_disk_size_gb = var.prometheus_server_persistent_disk_size_gb

  prometheus_helm_chart_version           = var.prometheus_helm_chart_version
  grafana_helm_chart_version              = var.grafana_helm_chart_version
  cloudwatch_exporter_helm_chart_version  = var.cloudwatch_exporter_helm_chart_version
  stackdriver_exporter_helm_chart_version = var.stackdriver_exporter_helm_chart_version
}

resource "kubernetes_namespace_v1" "nfs" {
  count = var.enable_heap_profiles ? 1 : 0
  metadata {
    name = "nfs"
  }
}

module "nfs_server" {
  count     = var.enable_heap_profiles ? 1 : 0
  source    = "./modules/nfs_server"
  namespace = kubernetes_namespace_v1.nfs[0].metadata[0].name
}

data "external" "git-describe" {
  program = ["bash", "-c", "echo {\\\"result\\\":\\\"$(git describe --always --dirty)\\\"}"]
}

output "git-describe" {
  value = data.external.git-describe.result.result
}<|MERGE_RESOLUTION|>--- conflicted
+++ resolved
@@ -234,13 +234,8 @@
     delete_min_count = number
   })
   default = {
-<<<<<<< HEAD
-    create_min_age   = "168h" // 168 hours = 1 week (w/ 24-hour days)  // TODO: revert to 6480 hours = 9 months (w/ 30-day months, 24-hour days)
+    create_min_age   = "6480h" // 6480 hours = 9 months (w/ 30-day months, 24-hour days)
     primary_min_age  = "23h"
-=======
-    create_min_age   = "6480h" // 6480 hours = 9 months (w/ 30-day months, 24-hour days)
-    primary_min_age  = "0"
->>>>>>> 68547e1c
     delete_min_age   = "9360h" // 9360 hours = 13 months (w/ 30-day months, 24-hour days)
     delete_min_count = 2
   }
