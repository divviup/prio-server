--- conflicted
+++ resolved
@@ -92,72 +92,6 @@
       with:
         file: ./facilitator/Dockerfile
 
-<<<<<<< HEAD
-  manifest-updater-docker:
-=======
-  deploy-operator-docker:
->>>>>>> 987275c0
-    runs-on: ubuntu-latest
-    steps:
-    - uses: actions/checkout@v2
-    - name: Set up Docker build
-      uses: docker/setup-buildx-action@v1
-    - name: build
-      uses: docker/build-push-action@v2
-      with:
-<<<<<<< HEAD
-        file: ./manifest-updater/Dockerfile
-        context: ./
-
-  manifest-updater-test:
-    runs-on: ubuntu-latest
-    defaults:
-      run:
-        working-directory: manifest-updater
-=======
-        file: ./deploy-operator/Dockerfile
-        context: ./deploy-operator
-
-  deploy-operator-test:
-    runs-on: ubuntu-latest
-    defaults:
-      run:
-        working-directory: deploy-operator
->>>>>>> 987275c0
-    steps:
-    - uses: actions/checkout@v2
-    - name: Setup go
-      uses: actions/setup-go@v1
-      with:
-        go-version: 1.17
-<<<<<<< HEAD
-    - name: Test
-      run: go test -race --coverprofile=cover.out --covermode=atomic ./...
-=======
-    - name: Get kubebuilder
-      run: |
-        wget https://github.com/kubernetes-sigs/kubebuilder/releases/download/v2.3.1/kubebuilder_2.3.1_linux_amd64.tar.gz
-        tar -zxvf kubebuilder*.tar.gz
-        sudo mkdir -p /usr/local
-        sudo mv kubebuilder_2.3.1_linux_amd64 /usr/local/kubebuilder
-    - name: Test
-      run: go test ./... -race -coverprofile cover.out
->>>>>>> 987275c0
-    - name: Upload test coverage
-      if: success()
-      uses: codecov/codecov-action@v1
-      with:
-        fail_ci_if_error: false
-<<<<<<< HEAD
-        file: "manifest-updater/cover.out"
-        flags: manifest_updater_tests
-        name: manifest-updater tests
-=======
-        file: "deploy-operator/cover.out"
-        flags: deploy_operator_tests
-        name: deploy-operator tests
->>>>>>> 987275c0
-
   workflow-manager-test:
     runs-on: ubuntu-latest
     defaults:
