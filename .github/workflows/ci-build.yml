name: ci-build

on:
  push:
    branches: [ main, release/** ]
  pull_request:
  workflow_dispatch:

env:
  CARGO_TERM_COLOR: always

jobs:
  facilitator-build:
    defaults:
      run:
        working-directory: facilitator
    runs-on: ubuntu-latest
    steps:
    - uses: actions/checkout@v2
    - name: Lint
      run: cargo fmt --message-format human -- --check
    - name: clippy
      run: cargo clippy --all-targets -- -D warnings
    - name: Build
      run: cargo build --verbose
    - name: Run tests
      run: cargo test --verbose

  facilitator-coverage:
    defaults:
      run:
        working-directory: facilitator
    runs-on: ubuntu-latest
    steps:
      - name: Checkout code
        uses: actions/checkout@v2
      - name: Install lcov
        run: sudo apt install lcov -y
      - name: Install rust
        uses: actions-rs/toolchain@v1
        with:
          toolchain: stable
          override: true
          default: true
      - name: Install grcov
        run: cargo install --locked grcov
      - name: Test
        run: cargo test --all-features --no-fail-fast
        env:
          RUSTC_BOOTSTRAP: '1' # https://github.com/mozilla/grcov#usage
          CARGO_INCREMENTAL: '0'
          RUSTFLAGS: '-Zprofile -Ccodegen-units=1 -Copt-level=0 -Clink-dead-code -Coverflow-checks=off -Cpanic=abort -Zpanic_abort_tests'
          RUSTDOCFLAGS: '-Zprofile -Ccodegen-units=1 -Copt-level=0 -Clink-dead-code -Coverflow-checks=off -Cpanic=abort -Zpanic_abort_tests'
      - name: Get code coverage
        run: grcov ./target/debug -s . --llvm --branch --guess-directory-when-missing --ignore-not-existing -t lcov -o coverage.txt
      - name: Clean lcov file
        run: lcov --extract coverage.txt -o coverage.txt 'src/*'
      - name: Upload test coverage
        if: success()
        uses: codecov/codecov-action@v1
        with:
          fail_ci_if_error: false
          file: ./facilitator/coverage.txt
          flags: facilitator_tests
          name: facilitator tests

  terraform:
    defaults:
      run:
        working-directory: terraform
    runs-on: ubuntu-latest
    steps:
    - uses: actions/checkout@v2
    - uses: hashicorp/setup-terraform@v1
      with:
        terraform_version: 0.14.8
    - name: Terraform fmt
      run: terraform fmt --check --recursive
    - name: Terraform init
      run: terraform init --backend=false
    - name: Terraform validate
      run: terraform validate

  facilitator-docker:
    runs-on: ubuntu-latest
    steps:
    - uses: actions/checkout@v2
    - name: Set up Docker build
      uses: docker/setup-buildx-action@v1
    - name: build
      uses: docker/build-push-action@v2
      with:
        file: ./facilitator/Dockerfile

  deploy-operator-docker:
    runs-on: ubuntu-latest
    steps:
    - uses: actions/checkout@v2
    - name: Set up Docker build
      uses: docker/setup-buildx-action@v1
    - name: build
      uses: docker/build-push-action@v2
      with:
        file: ./deploy-operator/Dockerfile
        context: ./deploy-operator

  deploy-operator-test:
    runs-on: ubuntu-latest
    defaults:
      run:
        working-directory: deploy-operator
    steps:
    - uses: actions/checkout@v2
    - name: Setup go
      uses: actions/setup-go@v1
      with:
        go-version: 1.17
    - name: Get kubebuilder
      run: |
        wget https://github.com/kubernetes-sigs/kubebuilder/releases/download/v2.3.1/kubebuilder_2.3.1_linux_amd64.tar.gz
        tar -zxvf kubebuilder*.tar.gz
        sudo mkdir -p /usr/local
        sudo mv kubebuilder_2.3.1_linux_amd64 /usr/local/kubebuilder
    - name: Test
      run: go test ./... -race -coverprofile cover.out
    - name: Upload test coverage
      if: success()
      uses: codecov/codecov-action@v1
      with:
        fail_ci_if_error: false
        file: "deploy-operator/cover.out"
        flags: deploy_operator_tests
        name: deploy-operator tests

<<<<<<< HEAD
=======
  manifest-updater-docker:
    runs-on: ubuntu-latest
    steps:
    - uses: actions/checkout@v2
    - name: Set up Docker build
      uses: docker/setup-buildx-action@v1
    - name: build
      uses: docker/build-push-action@v2
      with:
        file: ./manifest-updater/Dockerfile
        context: ./

  manifest-updater-test:
    runs-on: ubuntu-latest
    defaults:
      run:
        working-directory: manifest-updater
    steps:
    - uses: actions/checkout@v2
    - name: Setup go
      uses: actions/setup-go@v1
      with:
        go-version: 1.17
    - name: Test
      run: go test -race --coverprofile=cover.out --covermode=atomic ./...
    - name: Upload test coverage
      if: success()
      uses: codecov/codecov-action@v1
      with:
        fail_ci_if_error: false
        file: "manifest-updater/cover.out"
        flags: manifest_updater_tests
        name: manifest-updater tests

>>>>>>> 4131cd8f
  workflow-manager-test:
    runs-on: ubuntu-latest
    defaults:
      run:
        working-directory: workflow-manager
    steps:
    - uses: actions/checkout@v2
    - name: Setup go
      uses: actions/setup-go@v1
      with:
        go-version: 1.17
    - name: Test
      run: go test -race --coverprofile=cover.out --covermode=atomic ./...
    - name: Upload test coverage
      if: success()
      uses: codecov/codecov-action@v1
      with:
        fail_ci_if_error: false
        file: "workflow-manager/cover.out"
        flags: workflow_manager_tests
        name: workflow-manager tests
  
  key-rotator-test:
    runs-on: ubuntu-latest
    defaults:
      run:
        working-directory: key-rotator
    steps:
    - uses: actions/checkout@v2
    - name: Setup go
      uses: actions/setup-go@v1
      with:
        go-version: 1.17
    - name: Test
      run: go test -race -coverprofile=cover.out --covermode=atomic ./...
    - name: Upload test coverage
      if: success()
      uses: codecov/codecov-action@v1
      with:
        fail_ci_if_error: false
        file: "key-rotator/cover.out"
        flags: key_rotator_tests
        name: key-rotator tests

  deploy-tool-golangci-lint:
    runs-on: ubuntu-latest
    steps:
    - uses: actions/checkout@v2
    - name: Run golangci-lint on deploy-tool
      uses: golangci/golangci-lint-action@v2.5.2
      with:
        working-directory: deploy-tool
        version: "v1.43.0"
        args: "--config ../.golangci.yml --timeout 10m"
  
  key-rotator-golangci-lint:
    runs-on: ubuntu-latest
    steps:
    - uses: actions/checkout@v2
    - name: Run golangci-lint on key-rotator
      uses: golangci/golangci-lint-action@v2.5.2
      with:
        working-directory: key-rotator
        version: "v1.43.0"
        args: "--config ../.golangci.yml --timeout 10m"

  manifest-updater-golangci-lint:
    runs-on: ubuntu-latest
    steps:
    - uses: actions/checkout@v2
    - name: Run golangci-lint on manifest-updater
      uses: golangci/golangci-lint-action@v2.5.2
      with:
        working-directory: manifest-updater
        version: "v1.43.0"
        args: "--config ../.golangci.yml --timeout 10m"

  workflow-manager-golangci-lint:
    runs-on: ubuntu-latest
    steps:
    - uses: actions/checkout@v2
    - name: Run golangci-lint on workflow-manager
      uses: golangci/golangci-lint-action@v2.5.2
      with:
        working-directory: workflow-manager
        version: "v1.43.0"
        args: "--config ../.golangci.yml --timeout 10m"

  deploy-operator-golangci-lint:
    runs-on: ubuntu-latest
    steps:
    - uses: actions/checkout@v2
    - name: Run golangci-lint on deploy-operator
      uses: golangci/golangci-lint-action@v2.5.2
      with:
        working-directory: deploy-operator
        version: "v1.43.0"
        args: "--config ../.golangci.yml --timeout 10m"

  task-replayer-golangci-lint:
    runs-on: ubuntu-latest
    steps:
    - uses: actions/checkout@v2
    - name: Run golangci-lint on task-replayer
      uses: golangci/golangci-lint-action@v2.5.2
      with:
        working-directory: task-replayer
        version: "v1.43.0"
        args: "--config ../.golangci.yml --timeout 10m"<|MERGE_RESOLUTION|>--- conflicted
+++ resolved
@@ -132,25 +132,11 @@
         flags: deploy_operator_tests
         name: deploy-operator tests
 
-<<<<<<< HEAD
-=======
-  manifest-updater-docker:
-    runs-on: ubuntu-latest
-    steps:
-    - uses: actions/checkout@v2
-    - name: Set up Docker build
-      uses: docker/setup-buildx-action@v1
-    - name: build
-      uses: docker/build-push-action@v2
-      with:
-        file: ./manifest-updater/Dockerfile
-        context: ./
-
-  manifest-updater-test:
-    runs-on: ubuntu-latest
-    defaults:
-      run:
-        working-directory: manifest-updater
+  workflow-manager-test:
+    runs-on: ubuntu-latest
+    defaults:
+      run:
+        working-directory: workflow-manager
     steps:
     - uses: actions/checkout@v2
     - name: Setup go
@@ -164,29 +150,6 @@
       uses: codecov/codecov-action@v1
       with:
         fail_ci_if_error: false
-        file: "manifest-updater/cover.out"
-        flags: manifest_updater_tests
-        name: manifest-updater tests
-
->>>>>>> 4131cd8f
-  workflow-manager-test:
-    runs-on: ubuntu-latest
-    defaults:
-      run:
-        working-directory: workflow-manager
-    steps:
-    - uses: actions/checkout@v2
-    - name: Setup go
-      uses: actions/setup-go@v1
-      with:
-        go-version: 1.17
-    - name: Test
-      run: go test -race --coverprofile=cover.out --covermode=atomic ./...
-    - name: Upload test coverage
-      if: success()
-      uses: codecov/codecov-action@v1
-      with:
-        fail_ci_if_error: false
         file: "workflow-manager/cover.out"
         flags: workflow_manager_tests
         name: workflow-manager tests
